#!/usr/bin/python

import sqlite3, os, string, hashlib
from Crypto.Random import random


###################################################
#
# Default values for the config
#
###################################################

# Staging Key is set up via environmental variable
# or via command line. By setting RANDOM a randomly
# selected password will automatically be selected
# or it can be set to any bash acceptable character
# set for a password.

STAGING_KEY = os.getenv('STAGING_KEY', "BLANK")
punctuation = '!#%&()*+,-./:;<=>?@[]^_{|}~'

# otherwise prompt the user for a set value to hash for the negotiation password
if STAGING_KEY == "BLANK":
    choice = raw_input("\n [>] Enter server negotiation password, enter for random generation: ")
    if choice == "":
        # if no password is entered, generation something random
        STAGING_KEY = ''.join(random.sample(string.ascii_letters + string.digits + punctuation, 32))
    else:
        STAGING_KEY = hashlib.md5(choice).hexdigest()
elif STAGING_KEY == "RANDOM":
    STAGING_KEY = ''.join(random.sample(string.ascii_letters + string.digits + punctuation, 32))

# the installation path for Empire, defaults to auto-calculating it
#   set manually if issues arise
currentPath = os.path.dirname(os.path.realpath(__file__))
empireIndex = currentPath.rfind("Empire")
if empireIndex < 0:
    empireIndex = currentPath.rfind("empire")
if empireIndex < 0:
    INSTALL_PATH = "/".join(os.getcwd().split("/")[0:-1])+"/"
else:
    endIndex = currentPath.find("/", empireIndex)
    endIndex = None if endIndex < 0 else endIndex
    INSTALL_PATH = currentPath[0:endIndex] + "/"

# an IP white list to ONLY accept clients from
#   format is "192.168.1.1,192.168.1.10-192.168.1.100,10.0.0.0/8"
IP_WHITELIST = ""

# an IP black list to reject accept clients from
#   format is "192.168.1.1,192.168.1.10-192.168.1.100,10.0.0.0/8"
IP_BLACKLIST = ""

# default credentials used to log into the RESTful API
API_USERNAME = "empireadmin"
API_PASSWORD = ''.join(random.sample(string.ascii_letters + string.digits + punctuation, 32))

# the 'permanent' API token (doesn't change)
API_PERMANENT_TOKEN = ''.join(random.choice(string.ascii_lowercase + string.digits) for x in range(40))


###################################################
#
# Database setup.
#
###################################################

conn = sqlite3.connect('../data/empire.db')

c = conn.cursor()

# try to prevent some of the weird sqlite I/O errors
c.execute('PRAGMA journal_mode = OFF')

c.execute('DROP TABLE IF EXISTS config')
c.execute('''CREATE TABLE config (
    "staging_key" text,
    "install_path" text,
    "ip_whitelist" text,
    "ip_blacklist" text,
    "autorun_command" text,
    "autorun_data" text,
    "rootuser" boolean,
    "api_username" text,
    "api_password" text,
    "api_current_token" text,
    "api_permanent_token" text
    )''')

# kick off the config component of the database
c.execute("INSERT INTO config VALUES (?,?,?,?,?,?,?,?,?,?,?)", (STAGING_KEY, INSTALL_PATH, IP_WHITELIST, IP_BLACKLIST, '', '', False, API_USERNAME, API_PASSWORD, '', API_PERMANENT_TOKEN))

c.execute('''CREATE TABLE "agents" (
    "id" integer PRIMARY KEY,
    "session_id" text,
    "listener" text,
    "name" text,
    "language" text,
    "language_version" text,
    "delay" integer,
    "jitter" real,
    "external_ip" text,
    "internal_ip" text,
    "username" text,
    "high_integrity" integer,
    "process_name" text,
    "process_id" text,
    "hostname" text,
    "os_details" text,
    "session_key" text,
    "nonce" text,
    "checkin_time" text,
    "lastseen_time" text,
    "parent" text,
    "children" text,
    "servers" text,
    "profile" text,
    "functions" text,
    "kill_date" text,
    "working_hours" text,
    "lost_limit" integer,
    "taskings" text,
    "results" text
    )''')

# the 'options' field contains a pickled version of all
#   currently set listener options
c.execute('''CREATE TABLE "listeners" (
    "id" integer PRIMARY KEY,
    "name" text,
    "module" text,
    "listener_type" text,
    "listener_category" text,
    "options" blob
    )''')

# type = hash, plaintext, token
#   for krbtgt, the domain SID is stored in misc
#   for tokens, the data is base64'ed and stored in pass
c.execute('''CREATE TABLE "credentials" (
    "id" integer PRIMARY KEY,
    "credtype" text,
    "domain" text,
    "username" text,
    "password" text,
    "host" text,
    "os" text,
    "sid" text,
    "notes" text
    )''')

c.execute( '''CREATE TABLE "taskings" (
    "id" integer,
    "data" text,
    "agent" text,
    PRIMARY KEY(id, agent)
)''')

c.execute( '''CREATE TABLE "results" (
    "id" integer,
    "data" text,
    "agent" text,
    PRIMARY KEY(id, agent)
)''')

# event_types -> checkin, task, result, rename
c.execute('''CREATE TABLE "reporting" (
    "id" integer PRIMARY KEY,
    "name" text,
    "event_type" text,
    "message" text,
    "time_stamp" text,
    "taskID" integer,
<<<<<<< HEAD
    FOREIGN KEY(taskID) REFERENCES results(id)
=======
    foreign key(taskID) references results(id)
>>>>>>> c2b15520
    )''')

# commit the changes and close everything off
conn.commit()
conn.close()

print "\n [*] Database setup completed!\n"<|MERGE_RESOLUTION|>--- conflicted
+++ resolved
@@ -171,12 +171,8 @@
     "message" text,
     "time_stamp" text,
     "taskID" integer,
-<<<<<<< HEAD
     FOREIGN KEY(taskID) REFERENCES results(id)
-=======
-    foreign key(taskID) references results(id)
->>>>>>> c2b15520
-    )''')
+)''')
 
 # commit the changes and close everything off
 conn.commit()
