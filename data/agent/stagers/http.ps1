--- conflicted
+++ resolved
@@ -56,13 +56,8 @@
     $Null = [Reflection.Assembly]::LoadWithPartialName("System.Core");
 
     # try to ignore all errors
-<<<<<<< HEAD
-    #$ErrorActionPreference = "SilentlyContinue";
-    $e=[System.Text.Encoding]::ASCII;
-=======
     $ErrorActionPreference = "SilentlyContinue";
     $e=[System.Text.Encoding]::UTF8;
->>>>>>> b7407c01
     $customHeaders = "";
     $SKB=$e.GetBytes($SK);
     # set up the AES/HMAC crypto
