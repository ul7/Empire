--- conflicted
+++ resolved
@@ -810,16 +810,6 @@
         self.app = app
 
 
-<<<<<<< HEAD
-        #@app.route('/<string:stagerURI>')
-        #def send_stager(stagerURI):
-            #if stagerURI:
-                #launcher = self.mainMenu.stagers.generate_launcher(listenerName, language='powershell', encode=False, userAgent=userAgent, proxy=proxy, proxyCreds=proxyCreds)
-                #return launcher
-            #else:
-                #pass
-
-=======
         @app.route('/download/<stager>')
         def send_stager(stager):
             if stager:
@@ -827,7 +817,6 @@
                 return launcher
             else:
                 pass
->>>>>>> c8217e87
         @app.before_request
         def check_ip():
             """
