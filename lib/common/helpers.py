"""

Misc. helper functions used in Empire.

Includes:

    validate_ip() - uses iptools to validate an IP
    validate_ntlm() - checks if the passed string is an NTLM hash
    generate_ip_list() - generates an IP range list from a variety of inputs
    random_string() - returns a random string of the specified number of characters
    randomize_capitalization() - randomizes the capitalization of a string
    chunks() - used to split a string into chunks
    strip_python_comments() - strips Python newlines and comments
    enc_powershell() - encodes a PowerShell command into a form usable by powershell.exe -enc ...
    powershell_launcher() - builds a command line powershell.exe launcher
    parse_powershell_script() - parses a raw PowerShell file and return the function names
    strip_powershell_comments() - strips PowerShell newlines and comments
    get_powerview_psreflect_overhead() - extracts some of the psreflect overhead for PowerView
    get_dependent_functions() - extracts function dependenies from a PowerShell script
    find_all_dependent_functions() - takes a PowerShell script and a set of functions, and returns all dependencies
    generate_dynamic_powershell_script() - takes a PowerShell script and set of functions and returns a minimized script
    parse_credentials() - enumerate module output, looking for any parseable credential sections
    parse_mimikatz() - parses the output of Invoke-Mimikatz
    get_config() - pulls config information from the database output of normal menu execution
    get_listener_options() - gets listener options outside of normal menu execution
    get_datetime() - returns the current date time in a standard format
    get_file_datetime() - returns the current date time in a format savable to a file
    get_file_size() - returns a string representing file size
    lhost() - returns the local IP
    color() - used for colorizing output in the Linux terminal
    unique() - uniquifies a list, order preserving
    uniquify_tuples() - uniquifies Mimikatz tuples based on the password
    decode_base64() - tries to base64 decode a string
    encode_base64() - tries to base64 encode a string
    complete_path() - helper to tab-complete file paths
    dict_factory() - helper that returns the SQLite query results as a dictionary
    KThread() - a subclass of threading.Thread, with a kill() method
    slackMessage() - send notifications to the Slack API
    generate_random_script_var_name() - use in scripts to generate random variable names
"""

import re
import string
import base64
import binascii
import sys
import os
import socket
import sqlite3
import iptools
import threading
import pickle
import netifaces
import random
import subprocess
import fnmatch
import urllib, urllib2
import hashlib
import datetime
import uuid
import ipaddress

###############################################################
#
# Global Variables
#
################################################################

globentropy=random.randint(1,datetime.datetime.today().day)
globDebug=False
###############################################################
#
# Validation methods
#
###############################################################

def validate_ip(IP):
    """
    Uses iptools to validate an IP.
    """
    try:
        validate_IPv4 = iptools.ipv4.validate_ip(IP)
        validate_IPv6 = iptools.ipv6.validate_ip(IP)

        if validate_IPv4 is True:
            return validate_IPv4
        elif validate_IPv6 is True:
            return validate_IPv6
    except Exception as e:
        return e



def validate_ntlm(data):
    """
    Checks if the passed string is an NTLM hash.
    """
    allowed = re.compile("^[0-9a-f]{32}", re.IGNORECASE)
    if allowed.match(data):
        return True
    else:
        return False


def generate_ip_list(s):
    """
    Takes a comma separated list of IP/range/CIDR addresses and
    generates an IP range list.
    """

    # strip newlines and make everything comma separated
    s = ",".join(s.splitlines())
    # strip out spaces
    s = ",".join(s.split(" "))

    ranges = ""
    if s and s != "":
        parts = s.split(",")

        for part in parts:
            p = part.split("-")
            if len(p) == 2:
                if iptools.ipv4.validate_ip(p[0]) and iptools.ipv4.validate_ip(p[1]):
                    ranges += "('"+str(p[0])+"', '"+str(p[1])+"'),"
            else:
                if "/" in part and iptools.ipv4.validate_cidr(part):
                    ranges += "'"+str(p[0])+"',"
                elif iptools.ipv4.validate_ip(part):
                    ranges += "'"+str(p[0])+"',"

        if ranges != "":
            return eval("iptools.IpRangeList("+ranges+")")
        else:
            return None

    else:
        return None


####################################################################################
#
# Randomizers/obfuscators
#
####################################################################################
def random_string(length=-1, charset=string.ascii_letters):
    """
    Returns a random string of "length" characters.
    If no length is specified, resulting string is in between 6 and 15 characters.
    A character set can be specified, defaulting to just alpha letters.
    """
    if length == -1: length = random.randrange(6,16)
    random_string = ''.join(random.choice(charset) for x in range(length))
    return random_string

<<<<<<< HEAD

def generate_random_script_var_name(origvariname,globDebug=False):
    if globDebug:
    	hash_object=hashlib.sha1(str(origvariname)+str(globentropy)).hexdigest()
	return hash_object[:-datetime.datetime.today().day]
    else:
	return origvariname

=======
>>>>>>> 0e4a94df
def randomize_capitalization(data):
    """
    Randomize the capitalization of a string.
    """
    return "".join( random.choice([k.upper(), k ]) for k in data )

def obfuscate_call_home_address(data):
    """
    Poowershell script to base64 encode variable contents and execute on command as if clear text in powershell
    """
     return'$('+randomize_capitalization('[Text.Encoding]::Unicode.GetString([Convert]::FromBase64String(\'') + enc_powershell(data) +'\')))'

def chunks(l, n):
    """
    Generator to split a string l into chunks of size n.
    Used by macro modules.
    """
    for i in xrange(0, len(l), n):
        yield l[i:i+n]


####################################################################################
#
# Python-specific helpers
#
####################################################################################

def strip_python_comments(data):
    """
    *** DECEMBER 2017 - DEPRECATED, PLEASE DO NOT USE ***

    Strip block comments, line comments, empty lines, verbose statements,
    and debug statements from a Python source file.
    """
    print color("[!] strip_python_comments is deprecated and should not be used")
    lines = data.split("\n")
    strippedLines = [line for line in lines if ((not line.strip().startswith("#")) and (line.strip() != ''))]
    return "\n".join(strippedLines)


####################################################################################
#
# PowerShell-specific helpers
#
####################################################################################

def enc_powershell(raw):
    """
    Encode a PowerShell command into a form usable by powershell.exe -enc ...
    """
    return base64.b64encode("".join([char + "\x00" for char in unicode(raw)]))


def powershell_launcher(raw, modifiable_launcher):
    """
    Build a one line PowerShell launcher with an -enc command.
    """
    # encode the data into a form usable by -enc
    encCMD = enc_powershell(raw)

    return modifiable_launcher + " " + encCMD


def parse_powershell_script(data):
    """
    Parse a raw PowerShell file and return the function names.
    """
    p = re.compile("function(.*){")
    return [x.strip() for x in p.findall(data)]


def strip_powershell_comments(data):
    """
    Strip block comments, line comments, empty lines, verbose statements,
    and debug statements from a PowerShell source file.
    """

    # strip block comments
    strippedCode = re.sub(re.compile('<#.*?#>', re.DOTALL), '\n', data)

    # strip blank lines, lines starting with #, and verbose/debug statements
    strippedCode = "\n".join([line for line in strippedCode.split('\n') if ((line.strip() != '') and (not line.strip().startswith("#")) and (not line.strip().lower().startswith("write-verbose ")) and (not line.strip().lower().startswith("write-debug ")) )])

    return strippedCode

####################################################################################
#
# PowerView dynamic generation helpers
#
####################################################################################

def get_powerview_psreflect_overhead(script):
    """
    Helper to extract some of the psreflect overhead for PowerView/PowerUp.
    """

    if 'PowerUp' in script[0:100]:
        pattern = re.compile(r'\n\$Module =.*\[\'kernel32\'\]', re.DOTALL)
    else:
        # otherwise extracting from PowerView
        pattern = re.compile(r'\n\$Mod =.*\[\'wtsapi32\'\]', re.DOTALL)

    try:
        return strip_powershell_comments(pattern.findall(script)[0])
    except:
        print color("[!] Error extracting psreflect overhead from script!")
        return ""


def get_dependent_functions(code, functionNames):
    """
    Helper that takes a chunk of PowerShell code and a set of function
    names and returns the unique set of function names within the script block.
    """

    dependentFunctions = set()
    for functionName in functionNames:
        # find all function names that aren't followed by another alpha character
        if re.search("[^A-Za-z']+"+functionName+"[^A-Za-z']+", code, re.IGNORECASE):
            # if "'AbuseFunction' \"%s" % (functionName) not in code:
            # TODO: fix superflous functions from being added to PowerUp Invoke-AllChecks code...
            dependentFunctions.add(functionName)

    if re.search("\$Netapi32|\$Advapi32|\$Kernel32|\$Wtsapi32", code, re.IGNORECASE):
        dependentFunctions |= set(["New-InMemoryModule", "func", "Add-Win32Type", "psenum", "struct"])

    return dependentFunctions


def find_all_dependent_functions(functions, functionsToProcess, resultFunctions=[]):
    """
    Takes a dictionary of "[functionName] -> functionCode" and a set of functions
    to process, and recursively returns all nested functions that may be required.

    Used to map the dependent functions for nested script dependencies like in
    PowerView.
    """

    if isinstance(functionsToProcess, str):
        functionsToProcess = [functionsToProcess]

    while len(functionsToProcess) != 0:

        # pop the next function to process off the stack
        requiredFunction = functionsToProcess.pop()

        if requiredFunction not in resultFunctions:
            resultFunctions.append(requiredFunction)

        # get the dependencies for the function we're currently processing
        try:
            functionDependencies = get_dependent_functions(functions[requiredFunction], functions.keys())
        except:
            functionDependencies = []
            print color("[!] Error in retrieving dependencies for function %s !" %(requiredFunction))

        for functionDependency in functionDependencies:
            if functionDependency not in resultFunctions and functionDependency not in functionsToProcess:
                # for each function dependency, if we haven't already seen it
                #   add it to the stack for processing
                functionsToProcess.append(functionDependency)
                resultFunctions.append(functionDependency)

        resultFunctions = find_all_dependent_functions(functions, functionsToProcess, resultFunctions)

    return resultFunctions


def generate_dynamic_powershell_script(script, functionNames):
    """
    Takes a PowerShell script and a function name (or array of function names,
    generates a dictionary of "[functionNames] -> functionCode", and recursively
    maps all dependent functions for the specified function name.

    A script is returned with only the code necessary for the given
    functionName, stripped of comments and whitespace.

    Note: for PowerView, it will also dynamically detect if psreflect
    overhead is needed and add it to the result script.
    """

    newScript = ""
    psreflect_functions = ["New-InMemoryModule", "func", "Add-Win32Type", "psenum", "struct"]

    if type(functionNames) is not list:
        functionNames = [functionNames]

    # build a mapping of functionNames -> stripped function code
    functions = {}
    pattern = re.compile(r'\n(?:function|filter).*?{.*?\n}\n', re.DOTALL)

    for match in pattern.findall(script):
        name = match[:40].split()[1]
        functions[name] = strip_powershell_comments(match)

    # recursively enumerate all possible function dependencies and
    #   start building the new result script
    functionDependencies = []

    for functionName in functionNames:
        functionDependencies += find_all_dependent_functions(functions, functionName, [])
        functionDependencies = unique(functionDependencies)

    for functionDependency in functionDependencies:
        try:
            newScript += functions[functionDependency] + "\n"
        except:
            print color("[!] Key error with function %s !" %(functionDependency))

    # if any psreflect methods are needed, add in the overhead at the end
    if any(el in set(psreflect_functions) for el in functionDependencies):
        newScript += get_powerview_psreflect_overhead(script)

    return newScript + "\n"


###############################################################
#
# Parsers
#
###############################################################

def parse_credentials(data):
    """
    Enumerate module output, looking for any parseable credential sections.
    """

    parts = data.split("\n")

    # tag for Invoke-Mimikatz output
    if parts[0].startswith("Hostname:"):
        return parse_mimikatz(data)

    # powershell/collection/prompt output
    elif parts[0].startswith("[+] Prompted credentials:"):

        parts = parts[0].split("->")
        if len(parts) == 2:

            username = parts[1].split(":",1)[0].strip()
            password = parts[1].split(":",1)[1].strip()

            if "\\" in username:
                domain = username.split("\\")[0].strip()
                username = username.split("\\")[1].strip()
            else:
                domain = ""

            return [("plaintext", domain, username, password, "", "")]

        else:
            print color("[!] Error in parsing prompted credential output.")
            return None

    # python/collection/prompt (Mac OS)
    elif "text returned:" in parts[0]:
        parts2 = parts[0].split("text returned:")
        if len(parts2) >= 2:
            password = parts2[-1]
            return [("plaintext", "", "", password, "", "")]

    else:
        return None


def parse_mimikatz(data):
    """
    Parse the output from Invoke-Mimikatz to return credential sets.
    """

    # cred format:
    #   credType, domain, username, password, hostname, sid
    creds = []

    # regexes for "sekurlsa::logonpasswords" Mimikatz output
    regexes = ["(?s)(?<=msv :).*?(?=tspkg :)", "(?s)(?<=tspkg :).*?(?=wdigest :)", "(?s)(?<=wdigest :).*?(?=kerberos :)", "(?s)(?<=kerberos :).*?(?=ssp :)", "(?s)(?<=ssp :).*?(?=credman :)", "(?s)(?<=credman :).*?(?=Authentication Id :)", "(?s)(?<=credman :).*?(?=mimikatz)"]

    hostDomain = ""
    domainSid = ""
    hostName = ""

    lines = data.split("\n")
    for line in lines[0:2]:
        if line.startswith("Hostname:"):
            try:
                domain = line.split(":")[1].strip()
                temp = domain.split("/")[0].strip()
                domainSid = domain.split("/")[1].strip()

                hostName = temp.split(".")[0]
                hostDomain = ".".join(temp.split(".")[1:])
            except:
                pass

    for regex in regexes:

        p = re.compile(regex)

        for match in p.findall(data):

            lines2 = match.split("\n")
            username, domain, password = "", "", ""

            for line in lines2:
                try:
                    if "Username" in line:
                        username = line.split(":",1)[1].strip()
                    elif "Domain" in line:
                        domain = line.split(":",1)[1].strip()
                    elif "NTLM" in line or "Password" in line:
                        password = line.split(":",1)[1].strip()
                except:
                    pass

            if username != "" and password != "" and password != "(null)":

                sid = ""

                # substitute the FQDN in if it matches
                if hostDomain.startswith(domain.lower()):
                    domain = hostDomain
                    sid = domainSid

                if validate_ntlm(password):
                    credType = "hash"

                else:
                    credType = "plaintext"

                # ignore machine account plaintexts
                if not (credType == "plaintext" and username.endswith("$")):
                    creds.append((credType, domain, username, password, hostName, sid))

    if len(creds) == 0:
        # check if we have lsadump output to check for krbtgt
        #   happens on domain controller hashdumps
        for x in xrange(8,13):
            if lines[x].startswith("Domain :"):

                domain, sid, krbtgtHash = "", "", ""

                try:
                    domainParts = lines[x].split(":")[1]
                    domain = domainParts.split("/")[0].strip()
                    sid = domainParts.split("/")[1].strip()

                    # substitute the FQDN in if it matches
                    if hostDomain.startswith(domain.lower()):
                        domain = hostDomain
                        sid = domainSid

                    for x in xrange(0, len(lines)):
                        if lines[x].startswith("User : krbtgt"):
                            krbtgtHash = lines[x+2].split(":")[1].strip()
                            break

                    if krbtgtHash != "":
                        creds.append(("hash", domain, "krbtgt", krbtgtHash, hostName, sid))
                except Exception as e:
                    pass

    if len(creds) == 0:
        # check if we get lsadump::dcsync output
        if '** SAM ACCOUNT **' in lines:
            domain, user, userHash, dcName, sid = "", "", "", "", ""
            for line in lines:
                try:
                    if line.strip().endswith("will be the domain"):
                        domain = line.split("'")[1]
                    elif line.strip().endswith("will be the DC server"):
                        dcName = line.split("'")[1].split(".")[0]
                    elif line.strip().startswith("SAM Username"):
                        user = line.split(":")[1].strip()
                    elif line.strip().startswith("Object Security ID"):
                        parts = line.split(":")[1].strip().split("-")
                        sid = "-".join(parts[0:-1])
                    elif line.strip().startswith("Hash NTLM:"):
                        userHash = line.split(":")[1].strip()
                except:
                    pass

            if domain != "" and userHash != "":
                creds.append(("hash", domain, user, userHash, dcName, sid))

    return uniquify_tuples(creds)


###############################################################
#
# Miscellaneous methods (formatting, sorting, etc.)
#
###############################################################

def get_config(fields):
    """
    Helper to pull common database config information outside of the
    normal menu execution.

    Fields should be comma separated.
        i.e. 'version,install_path'
    """

    conn = sqlite3.connect('./data/empire.db', check_same_thread=False)
    conn.isolation_level = None

    cur = conn.cursor()

    # Check if there is a new field not in the database
    columns = [i[1] for i in cur.execute('PRAGMA table_info(config)')]
    for field in fields.split(','):
        if field.strip() not in columns:
            cur.execute("ALTER TABLE config ADD COLUMN %s BLOB" % (field))

    cur.execute("SELECT %s FROM config" % (fields))
    results = cur.fetchone()
    cur.close()
    conn.close()

    return results


def get_listener_options(listenerName):
    """
    Returns the options for a specified listenername from the database outside
    of the normal menu execution.
    """
    try:
        conn = sqlite3.connect('./data/empire.db', check_same_thread=False)
        conn.isolation_level = None
        conn.row_factory = dict_factory
        cur = conn.cursor()
        cur.execute("SELECT options FROM listeners WHERE name = ?", [listenerName] )
        result = cur.fetchone()
        cur.close()
        conn.close()
        return pickle.loads(result['options'])
    except Exception:
        return None


def get_datetime():
    """
    Return the current date/time
    """
    return datetime.datetime.now().strftime("%Y-%m-%d %H:%M:%S")


def utc_to_local(utc):
    """
    Converts a datetime object in UTC to local time
    """

    offset = datetime.datetime.now() - datetime.datetime.utcnow()
    return (utc + offset).strftime("%Y-%m-%d %H:%M:%S")

def get_file_datetime():
    """
    Return the current date/time in a format workable for a file name.
    """
    return datetime.datetime.now().strftime("%Y-%m-%d_%H-%M-%S")


def get_file_size(file):
    """
    Returns a string with the file size and highest rating.
    """
    byte_size = sys.getsizeof(file)
    kb_size = byte_size / 1024
    if kb_size == 0:
        byte_size = "%s Bytes" % (byte_size)
        return byte_size
    mb_size = kb_size / 1024
    if mb_size == 0:
        kb_size = "%s KB" % (kb_size)
        return kb_size
    gb_size = mb_size / 1024 % (mb_size)
    if gb_size == 0:
        mb_size = "%s MB" %(mb_size)
        return mb_size
    return "%s GB" % (gb_size)


def lhost():
    """
    Return the local IP.
    """


    if os.name != 'nt':
        import fcntl
        import struct
        def get_interface_ip(ifname):
            try:
                s = socket.socket(socket.AF_INET, socket.SOCK_DGRAM)
                return socket.inet_ntoa(fcntl.ioctl(
                        s.fileno(),
                        0x8915,  # SIOCGIFADDR
                        struct.pack('256s', str(ifname[:15]))
                    )[20:24])
            except IOError as e:
                return ""

    ip = ''
    try:
        ip = socket.gethostbyname(socket.gethostname())
    except socket.gaierror:
        pass
    except:
        print "Unexpected error:", sys.exc_info()[0]
        return ip

    if (ip == '' or ip.startswith('127.')) and os.name != 'nt':
        interfaces = netifaces.interfaces()
        for ifname in interfaces:
            if "lo" not in ifname:
                try:
                    ip = get_interface_ip(ifname)
                    if ip != "":
                        break
                except:
                    print 'Unexpected error:', sys.exc_info()[0]
                    pass
    return ip


def color(string, color=None):
    """
    Change text color for the Linux terminal.
    """

    attr = []
    # bold
    attr.append('1')

    if color:
        if color.lower() == "red":
            attr.append('31')
        elif color.lower() == "green":
            attr.append('32')
        elif color.lower() == "blue":
            attr.append('34')
        return '\x1b[%sm%s\x1b[0m' % (';'.join(attr), string)

    else:
        if string.strip().startswith("[!]"):
            attr.append('31')
            return '\x1b[%sm%s\x1b[0m' % (';'.join(attr), string)
        elif string.strip().startswith("[+]"):
            attr.append('32')
            return '\x1b[%sm%s\x1b[0m' % (';'.join(attr), string)
        elif string.strip().startswith("[*]"):
            attr.append('34')
            return '\x1b[%sm%s\x1b[0m' % (';'.join(attr), string)
        else:
            return string


def unique(seq, idfun=None):
    """
    Uniquifies a list, order preserving.

    from http://www.peterbe.com/plog/uniqifiers-benchmark
    """
    if idfun is None:
        def idfun(x): return x
    seen = {}
    result = []
    for item in seq:
        marker = idfun(item)
        # in old Python versions:
        # if seen.has_key(marker)
        # but in new ones:
        if marker in seen: continue
        seen[marker] = 1
        result.append(item)
    return result


def uniquify_tuples(tuples):
    """
    Uniquifies Mimikatz tuples based on the password.

    cred format- (credType, domain, username, password, hostname, sid)
    """
    seen = set()
    return [item for item in tuples if "%s%s%s%s"%(item[0],item[1],item[2],item[3]) not in seen and not seen.add("%s%s%s%s"%(item[0],item[1],item[2],item[3]))]


def decode_base64(data):
    """
    Try to decode a base64 string.
    From http://stackoverflow.com/questions/2941995/python-ignore-incorrect-padding-error-when-base64-decoding
    """
    missing_padding = 4 - len(data) % 4
    if missing_padding:
        data += b'='* missing_padding

    try:
        result = base64.decodestring(data)
        return result
    except binascii.Error:
        # if there's a decoding error, just return the data
        return data


def encode_base64(data):
    """
    Decode data as a base64 string.
    """
    return base64.encodestring(data).strip()


def complete_path(text, line, arg=False):
    """
    Helper for tab-completion of file paths.
    """

    # stolen from dataq at
    #   http://stackoverflow.com/questions/16826172/filename-tab-completion-in-cmd-cmd-of-python

    if arg:
        # if we have "command something path"
        argData = line.split()[1:]
    else:
        # if we have "command path"
        argData = line.split()[0:]

    if not argData or len(argData) == 1:
        completions = os.listdir('./')
    else:
        dir, part, base = argData[-1].rpartition('/')
        if part == '':
            dir = './'
        elif dir == '':
            dir = '/'

        completions = []
        for f in os.listdir(dir):
            if f.startswith(base):
                if os.path.isfile(os.path.join(dir,f)):
                    completions.append(f)
                else:
                    completions.append(f+'/')

    return completions


def dict_factory(cursor, row):
    """
    Helper that returns the SQLite query results as a dictionary.

    From Colin Burnett: http://stackoverflow.com/questions/811548/sqlite-and-python-return-a-dictionary-using-fetchone
    """
    d = {}
    for idx, col in enumerate(cursor.description):
        d[col[0]] = row[idx]
    return d

def get_module_source_files():
    """
    Get the filepaths of PowerShell module_source files located
    in the data/module_source directory.
    """
    paths = []
    pattern = '*.ps1'
    for root, dirs, files in os.walk('data/module_source'):
        for filename in fnmatch.filter(files, pattern):
                paths.append(os.path.join(root, filename))
    return paths

def obfuscate(installPath, psScript, obfuscationCommand):
    """
    Obfuscate PowerShell scripts using Invoke-Obfuscation
    """
    if not is_powershell_installed():
        print color("[!] PowerShell is not installed and is required to use obfuscation, please install it first.")
        return ""
    # When obfuscating large scripts, command line length is too long. Need to save to temp file
    toObfuscateFilename = installPath + "data/misc/ToObfuscate.ps1"
    obfuscatedFilename = installPath + "data/misc/Obfuscated.ps1"
    toObfuscateFile = open(toObfuscateFilename, 'w')
    toObfuscateFile.write(psScript)
    toObfuscateFile.close()
    # Obfuscate using Invoke-Obfuscation w/ PowerShell
    subprocess.call("%s -C '$ErrorActionPreference = \"SilentlyContinue\";Invoke-Obfuscation -ScriptPath %s -Command \"%s\" -Quiet | Out-File -Encoding ASCII %s'" % (get_powershell_name(), toObfuscateFilename, convert_obfuscation_command(obfuscationCommand), obfuscatedFilename), shell=True)
    obfuscatedFile = open(obfuscatedFilename , 'r')
    # Obfuscation writes a newline character to the end of the file, ignoring that character
    psScript = obfuscatedFile.read()[0:-1]
    obfuscatedFile.close()

    return psScript

def obfuscate_module(moduleSource, obfuscationCommand="", forceReobfuscation=False):
    if is_obfuscated(moduleSource) and not forceReobfuscation:
        return

    try:
        f = open(moduleSource, 'r')
    except:
        print color("[!] Could not read module source path at: " + moduleSource)
        return ""

    moduleCode = f.read()
    f.close()

    # obfuscate and write to obfuscated source path
    path = os.path.abspath('empire.py').split('empire.py')[0] + "/"
    obfuscatedCode = obfuscate(path, moduleCode, obfuscationCommand)
    obfuscatedSource = moduleSource.replace("module_source", "obfuscated_module_source")
    try:
        f = open(obfuscatedSource, 'w')
    except:
        print color("[!] Could not read obfuscated module source path at: " + obfuscatedSource)
        return ""
    f.write(obfuscatedCode)
    f.close()

def is_obfuscated(moduleSource):
    obfuscatedSource = moduleSource.replace("module_source", "obfuscated_module_source")
    return os.path.isfile(obfuscatedSource)

def is_powershell_installed():
    return (get_powershell_name() != "")

def get_powershell_name():
    try:
        powershell_location = subprocess.check_output("which powershell", shell=True)
    except subprocess.CalledProcessError as e:
        try:
            powershell_location = subprocess.check_output("which pwsh", shell=True)
        except subprocess.CalledProcessError as e:
            return ""
        return "pwsh"
    return "powershell"

def convert_obfuscation_command(obfuscate_command):
    return "".join(obfuscate_command.split()).replace(",",",home,").replace("\\",",")

class KThread(threading.Thread):
    """
    A subclass of threading.Thread, with a kill() method.
    From https://web.archive.org/web/20130503082442/http://mail.python.org/pipermail/python-list/2004-May/281943.html
    """

    def __init__(self, *args, **keywords):
        threading.Thread.__init__(self, *args, **keywords)
        self.killed = False

    def start(self):
        """Start the thread."""
        self.__run_backup = self.run
        self.run = self.__run      # Force the Thread toinstall our trace.
        threading.Thread.start(self)

    def __run(self):
        """Hacked run function, which installs the trace."""
        sys.settrace(self.globaltrace)
        self.__run_backup()
        self.run = self.__run_backup

    def globaltrace(self, frame, why, arg):
        if why == 'call':
            return self.localtrace
        else:
            return None

    def localtrace(self, frame, why, arg):
        if self.killed:
            if why == 'line':
                raise SystemExit()
        return self.localtrace

    def kill(self):
        self.killed = True

def slackMessage(slackToken, slackChannel, slackText):
	url = "https://slack.com/api/chat.postMessage"
	data = urllib.urlencode({'token': slackToken, 'channel':slackChannel, 'text':slackText})
 	req = urllib2.Request(url, data)
 	resp = urllib2.urlopen(req)<|MERGE_RESOLUTION|>--- conflicted
+++ resolved
@@ -152,7 +152,6 @@
     random_string = ''.join(random.choice(charset) for x in range(length))
     return random_string
 
-<<<<<<< HEAD
 
 def generate_random_script_var_name(origvariname,globDebug=False):
     if globDebug:
@@ -161,8 +160,6 @@
     else:
 	return origvariname
 
-=======
->>>>>>> 0e4a94df
 def randomize_capitalization(data):
     """
     Randomize the capitalization of a string.
@@ -173,7 +170,7 @@
     """
     Poowershell script to base64 encode variable contents and execute on command as if clear text in powershell
     """
-     return'$('+randomize_capitalization('[Text.Encoding]::Unicode.GetString([Convert]::FromBase64String(\'') + enc_powershell(data) +'\')))'
+    return '$('+randomize_capitalization('[Text.Encoding]::Unicode.GetString([Convert]::FromBase64String(\'') + enc_powershell(data) +'\')))'
 
 def chunks(l, n):
     """
