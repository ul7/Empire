--- conflicted
+++ resolved
@@ -805,11 +805,7 @@
     toObfuscateFile.write(psScript)
     toObfuscateFile.close()
     # Obfuscate using Invoke-Obfuscation w/ PowerShell
-<<<<<<< HEAD
     subprocess.call("powershell -C '$ErrorActionPreference = \"SilentlyContinue\";Invoke-Obfuscation -ScriptPath %s -Command \"%s\" -Quiet | Out-File -Encoding ASCII %s'" % (toObfuscateFilename, convert_obfuscation_command(obfuscationCommand), obfuscatedFilename), shell=True)
-=======
-    subprocess.call("powershell -c 'Invoke-Obfuscation -ScriptPath %s -Command \"%s\" -Quiet | Out-File -Encoding ASCII %s'" % (toObfuscateFilename, convert_obfuscation_command(obfuscationCommand), obfuscatedFilename), shell=True)
->>>>>>> eccdbfb7
     obfuscatedFile = open(obfuscatedFilename , 'r')
     # Obfuscation writes a newline character to the end of the file, ignoring that character
     psScript = obfuscatedFile.read()[0:-1]
