--- conflicted
+++ resolved
@@ -2029,25 +2029,27 @@
         elif responseName == "TASK_SWITCH_LISTENER":
             # update the agent listener
             self.update_agent_listener_db(sessionID, data)
-<<<<<<< HEAD
             self.update_agent_results_db(sessionID, data)
             # update the agent log
             self.save_agent_log(sessionID, data)
-            dispatcher.send("[+] Updated comms for %s to %s" % (sessionID, data), sender="Agents")
+            message = "[+] Updated comms for {} to {}".format(sessionID, data)
+            signal = json.dumps({
+                'print': True,
+                'message': message
+            })
+            dispatcher.send(signal, sender="agents/{}".format(sessionID))
 
         elif responseName == "TASK_UPDATE_LISTENERNAME":
             # The agent listener name variable has been updated agent side
             self.update_agent_results_db(sessionID, data)
             # update the agent log
             self.save_agent_log(sessionID, data)
-=======
             message = "[+] Listener for '{}' updated to '{}'".format(sessionID, data)
             signal = json.dumps({
                 'print': True,
                 'message': message
             })
             dispatcher.send(signal, sender="agents/{}".format(sessionID))
->>>>>>> 52ae1285
 
         else:
             print helpers.color("[!] Unknown response %s from %s" % (responseName, sessionID))