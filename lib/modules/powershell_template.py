--- conflicted
+++ resolved
@@ -74,24 +74,8 @@
                 if option in self.options:
                     self.options[option]['Value'] = value
 
-<<<<<<< HEAD
 
     def generate(self, obfuscate=False, obfuscationCommand=""):
-        
-        # the PowerShell script itself, with the command to invoke
-        #   for execution appended to the end. Scripts should output
-        #   everything to the pipeline for proper parsing.
-        #
-        # the script should be stripped of comments, with a link to any
-        #   original reference script included in the comments.
-        script = """
-function Invoke-Something {
-    
-}
-Invoke-Something"""
-=======
-    def generate(self):
->>>>>>> e1f7bda7
 
         # The PowerShell script itself, with the command to invoke for
         #   execution appended to the end. Scripts should output everything
@@ -126,11 +110,6 @@
         #   script = helpers.generate_dynamic_powershell_script(moduleCode, ["Get-Something", "Set-Something"])
         script = moduleCode
 
-<<<<<<< HEAD
-        scriptEnd = ""
-        # add any arguments to the end execution of the script
-        for option,values in self.options.iteritems():
-=======
         # Second method: For calling your imported source, or holding your
         #   inlined script. If you're importing source using the first method,
         #   ensure that you append to the script variable rather than set.
@@ -148,9 +127,10 @@
 }
 Invoke-Something"""
 
+        scriptEnd = ""
+
         # Add any arguments to the end execution of the script
         for option, values in self.options.iteritems():
->>>>>>> e1f7bda7
             if option.lower() != "agent":
                 if values['Value'] and values['Value'] != '':
                     if values['Value'].lower() == "true":
