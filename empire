--- conflicted
+++ resolved
@@ -653,12 +653,8 @@
 
         for activeListener in activeListenersRaw:
             [ID, name, module, listener_type, listener_category, options] = activeListener
-<<<<<<< HEAD
             listeners.append({'ID':ID, 'name':name, 'module':module, 'listener_type':listener_type, 'listener_category':listener_category, 'options':pickle.loads(activeListener[5]) })  
-=======
-            # activeListeners[name] = {'ID':ID, 'name':name, 'host':host, 'port':port, 'cert_path':cert_path, 'staging_key':staging_key, 'default_delay':default_delay, 'default_jitter':default_jitter, 'default_profile':default_profile, 'kill_date':kill_date, 'working_hours':working_hours, 'listener_type':listener_type, 'redirect_target':redirect_target, 'default_lost_limit':default_lost_limit}
-            listeners.append({'ID':ID, 'name':name, 'module':module, 'listener_type':listener_type, 'listener_category':listener_category, 'options':options })
->>>>>>> b34f8858
+
 
         return jsonify({'listeners' : listeners})
 
